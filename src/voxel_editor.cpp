#include <boost/array.hpp>
#include <boost/bind.hpp>
#include <boost/shared_ptr.hpp>
#include <boost/shared_array.hpp>
#include <boost/intrusive_ptr.hpp>
#include <boost/scoped_ptr.hpp>

#include <assert.h>

#include <algorithm>
#include <deque>
#include <numeric>
#include <map>
#include <vector>

#include "SDL.h"

#include "border_widget.hpp"
#include "button.hpp"
#include "camera.hpp"
#include "checkbox.hpp"
#include "color_picker.hpp"
#include "color_utils.hpp"
#include "dialog.hpp"
#include "filesystem.hpp"
#include "formatter.hpp"
#include "gles2.hpp"
#include "grid_widget.hpp"
<<<<<<< HEAD
#include "isotile.hpp"
=======
#include "gui_section.hpp"
>>>>>>> 6d3662c0
#include "json_parser.hpp"
#include "label.hpp"
#include "level_runner.hpp"
#include "module.hpp"
#include "preferences.hpp"
#include "unit_test.hpp"

#if defined(_MSC_VER)
#include <boost/math/special_functions/round.hpp>
#define bmround	boost::math::round
#else
#define bmround	round
#endif

#ifdef USE_GLES2

#define EXT_CALL(call) call
#define EXT_MACRO(macro) macro

namespace {
typedef boost::array<int, 3> VoxelPos;
struct Voxel {
	Voxel() : nlayer(-1) {}
	graphics::color color;
	int nlayer;
};

typedef std::map<VoxelPos, Voxel> VoxelMap;
typedef std::pair<VoxelPos, Voxel> VoxelPair;

variant write_voxel(const VoxelPair& p) {
	std::map<variant,variant> m;
	std::vector<variant> pos;
	for(int n = 0; n != 3; ++n) {
		pos.push_back(variant(p.first[n]));
	}
	m[variant("loc")] = variant(&pos);
	m[variant("color")] = p.second.color.write();
	return variant(&m);
}

VoxelPair read_voxel(const variant& v) {
	const std::vector<int>& pos = v["loc"].as_list_int();
	ASSERT_LOG(pos.size() == 3, "Bad location: " << v.write_json() << v.debug_location());

	VoxelPair result;

	std::copy(pos.begin(), pos.end(), &result.first[0]);
	result.second.color = graphics::color(v["color"]);
	return result;
}

struct Layer {
	std::string name;
	VoxelMap map;
};

struct LayerType {
	std::string name;
	std::map<std::string, Layer> variations;
	std::string last_edited_variation;
};

struct Model {
	std::vector<LayerType> layer_types;
};

LayerType read_layer_type(const variant& v) {
	LayerType result;
	result.last_edited_variation = v["last_edited_variation"].as_string_default();
	variant layers_node = v["variations"];
	if(layers_node.is_null()) {
		Layer default_layer;
		default_layer.name = "default";
		result.variations["default"] = default_layer;
		return result;
	}

	for(const std::pair<variant,variant>& p : layers_node.as_map()) {
		Layer layer;
		layer.name = p.first.as_string();
		variant layer_node = p.second;
		if(layer_node["voxels"].is_list()) {
			foreach(variant v, layer_node["voxels"].as_list()) {
				layer.map.insert(read_voxel(v));
			}
		}

		result.variations[layer.name] = layer;
	}

	return result;
}

Model read_model(const variant& v) {
	Model model;

	for(const std::pair<variant,variant>& p : v["layers"].as_map()) {
		LayerType layer_type = read_layer_type(p.second);
		layer_type.name = p.first.as_string();
		model.layer_types.push_back(layer_type);
	}

	return model;
}

variant write_model(const Model& model) {
	std::map<variant,variant> layers_node;
	for(const LayerType& layer_type : model.layer_types) {
		std::map<variant,variant> layer_type_node;
		layer_type_node[variant("name")] = variant(layer_type.name);
		layer_type_node[variant("last_edited_variation")] = variant(layer_type.last_edited_variation);

		std::map<variant,variant> variations_node;
		for(const std::pair<std::string, Layer>& p : layer_type.variations) {
			std::map<variant,variant> layer_node;
			layer_node[variant("name")] = variant(p.first);
			std::vector<variant> voxels;
			for(const VoxelPair& vp : p.second.map) {
				voxels.push_back(write_voxel(vp));
			}
			layer_node[variant("voxels")] = variant(&voxels);
			variations_node[variant(p.first)] = variant(&layer_node);
		}

		layer_type_node[variant("variations")] = variant(&variations_node);
		layers_node[variant(layer_type.name)] = variant(&layer_type_node);
	}

	std::map<variant,variant> result_node;
	result_node[variant("layers")] = variant(&layers_node);
	return variant(&result_node);
}

struct Command {
	Command(std::function<void()> redo_fn, std::function<void()> undo_fn)
	  : redo(redo_fn), undo(undo_fn)
	{}
	std::function<void()> redo, undo;
};

const char* ToolIcons[] = {
	"editor_pencil",
	"editor_add_object",
	"editor_eyedropper",
	NULL
};

enum VOXEL_TOOL {
	TOOL_PENCIL,
	TOOL_PENCIL_ABOVE,
	TOOL_PICKER,
	NUM_VOXEL_TOOLS,
};

class iso_renderer;

class voxel_editor : public gui::dialog
{
public:
	voxel_editor(const rect& r, const std::string& fname);
	~voxel_editor();
	void init();

	const VoxelMap& voxels() const { return voxels_; }

	void set_voxel(const VoxelPos& pos, const Voxel& voxel);
	void delete_voxel(const VoxelPos& pos);
	bool set_cursor(const VoxelPos& pos);

	const VoxelPos* get_cursor() const { return cursor_.get(); }

	VoxelPos get_selected_voxel(const VoxelPos& pos, int facing, bool reverse);

	graphics::color current_color() const { return color_picker_->get_selected_color(); }
	gui::color_picker& get_color_picker() { return *color_picker_; }
	Layer& layer() { assert(current_layer_ >= 0 && current_layer_ < layers_.size()); return layers_[current_layer_]; }

	int nhighlight_layer() const { return highlight_layer_; }

	VOXEL_TOOL tool() const {
		const bool ctrl = (SDL_GetModState()&KMOD_CTRL) != 0;
		const bool shift = (SDL_GetModState()&KMOD_SHIFT) != 0;
		if(shift && tool_ == TOOL_PENCIL) {
			return TOOL_PENCIL_ABOVE;
		} else if(ctrl && (tool_ == TOOL_PENCIL || tool_ == TOOL_PENCIL_ABOVE)) {
			return TOOL_PICKER;
		}

		return tool_;
	}

	void execute_command(std::function<void()> redo, std::function<void()> undo);
	void execute_command(const Command& cmd);
private:
	bool handle_event(const SDL_Event& event, bool claimed);

	void on_color_changed(const graphics::color& color);

	void select_tool(VOXEL_TOOL tool);

	void set_symmetric(bool value);

	void mouseover_layer(int nlayer);
	void select_layer(int nlayer, gui::grid* layer_grid);

	void on_save();
	void undo();
	void redo();

	void handle_process();

	const Layer& layer() const { return layers_[current_layer_]; }

	void build_voxels();

	rect area_;

	int current_layer_, highlight_layer_;
	std::vector<Layer> layers_;
	Model model_;
	VoxelMap voxels_;

	boost::scoped_ptr<VoxelPos> cursor_;

	gui::label_ptr pos_label_;

	std::string fname_;

	boost::intrusive_ptr<iso_renderer> iso_renderer_;
	boost::intrusive_ptr<gui::color_picker> color_picker_;

	std::vector<Command> undo_, redo_;

	VOXEL_TOOL tool_;

	std::vector<gui::border_widget*> tool_borders_;

	bool symmetric_;
};

voxel_editor* g_voxel_editor;

voxel_editor& get_editor() {
	assert(g_voxel_editor);
	return *g_voxel_editor;
}

using namespace gui;

class iso_renderer : public gui::widget
{
public:
	explicit iso_renderer(const rect& area);
	~iso_renderer();
	void handle_draw() const;

	const camera_callable& camera() const { return *camera_; }
private:
	void init();
	void handle_process();
	bool handle_event(const SDL_Event& event, bool claimed);

	glm::ivec3 position_to_cube(int xp, int yp, glm::ivec3* facing);

	void render_fbo();
	boost::intrusive_ptr<camera_callable> camera_;
	GLfloat camera_hangle_, camera_vangle_, camera_distance_;

	void calculate_camera();

	boost::shared_array<GLuint> fbo_texture_ids_;
	glm::mat4 fbo_proj_;
	boost::shared_ptr<GLuint> framebuffer_id_;
	boost::shared_ptr<GLuint> depth_id_;

	boost::array<GLfloat, 3> vector_;

	size_t tex_width_;
	size_t tex_height_;
	GLint video_framebuffer_id_;

	bool focused_;

	iso_renderer();
	iso_renderer(const iso_renderer&);
};

iso_renderer* g_iso_renderer;
iso_renderer& get_iso_renderer() {
	assert(g_iso_renderer);
	return *g_iso_renderer;
}

iso_renderer::iso_renderer(const rect& area)
  : camera_(new camera_callable),
    camera_hangle_(0.12), camera_vangle_(1.25), camera_distance_(20.0),
	tex_width_(0), tex_height_(0),
	focused_(false)
{
	camera_->set_clip_planes(0.1f, 50.0f);
	g_iso_renderer = this;
	set_loc(area.x(), area.y());
	set_dim(area.w(), area.h());
	vector_[0] = 1.0;
	vector_[1] = 1.0;
	vector_[2] = 1.0;

	calculate_camera();

	init();
}

iso_renderer::~iso_renderer()
{
	if(g_iso_renderer == this) {
		g_iso_renderer = NULL;
	}
}

void iso_renderer::calculate_camera()
{
	const GLfloat hdist = sin(camera_vangle_)*camera_distance_;
	const GLfloat ydist = cos(camera_vangle_)*camera_distance_;

	const GLfloat xdist = sin(camera_hangle_)*hdist;
	const GLfloat zdist = cos(camera_hangle_)*hdist;

	std::cerr << "LOOK AT: " << xdist << ", " << ydist << ", " << zdist << "\n";

	camera_->look_at(glm::vec3(xdist, ydist, zdist), glm::vec3(0,0,0), glm::vec3(0.0, 1.0, 0.0));
}

void iso_renderer::handle_draw() const
{
	gles2::manager gles2_manager(gles2::shader_program::get_global("texture2d"));

	GLint cur_id = graphics::texture::get_current_texture();
	glBindTexture(GL_TEXTURE_2D, fbo_texture_ids_[0]);

	const int w_odd = width() % 2;
	const int h_odd = height() % 2;
	const int w = width() / 2;
	const int h = height() / 2;

	glm::mat4 mvp = fbo_proj_ * glm::translate(glm::mat4(1.0f), glm::vec3(x()+w, y()+h, 0.0f));
	glUniformMatrix4fv(gles2::active_shader()->shader()->mvp_matrix_uniform(), 1, GL_FALSE, glm::value_ptr(mvp));

	GLfloat varray[] = {
		-w, -h,
		-w, h+h_odd,
		w+w_odd, -h,
		w+w_odd, h+h_odd
	};
	const GLfloat tcarray[] = {
		0.0f, GLfloat(height())/tex_height_,
		0.0f, 0.0f,
		GLfloat(width())/tex_width_, GLfloat(height())/tex_height_,
		GLfloat(width())/tex_width_, 0.0f,
	};
	gles2::active_shader()->shader()->vertex_array(2, GL_FLOAT, 0, 0, varray);
	gles2::active_shader()->shader()->texture_array(2, GL_FLOAT, 0, 0, tcarray);
	glDrawArrays(GL_TRIANGLE_STRIP, 0, 4);

	glBindTexture(GL_TEXTURE_2D, cur_id);
}

void iso_renderer::handle_process()
{
	int num_keys = 0;
	const Uint8* keystate = SDL_GetKeyboardState(&num_keys);
<<<<<<< HEAD
	//fprintf(stderr, "KEYS: %d/%d\n", (int)SDL_SCANCODE_Z, num_keys);
=======
>>>>>>> 6d3662c0
	if(SDL_SCANCODE_Z < num_keys && keystate[SDL_SCANCODE_Z]) {
		camera_distance_ -= 0.2;
		if(camera_distance_ < 5.0) {
			camera_distance_ = 5.0;
		}

		calculate_camera();
	}

	if(SDL_SCANCODE_X < num_keys && keystate[SDL_SCANCODE_X]) {
		camera_distance_ += 0.2;
		if(camera_distance_ > 100.0) {
			camera_distance_ = 100.0;
		}

		calculate_camera();
	}

	render_fbo();
}

glm::ivec3 iso_renderer::position_to_cube(int xp, int yp, glm::ivec3* facing)
{
	// Before calling screen_to_world we need to bind the fbo
	EXT_CALL(glBindFramebuffer)(EXT_MACRO(GL_FRAMEBUFFER), *framebuffer_id_);
	glm::vec3 world_coords = graphics::screen_to_world(camera_, xp, yp, width(), height());
	EXT_CALL(glBindFramebuffer)(EXT_MACRO(GL_FRAMEBUFFER), video_framebuffer_id_);
	glm::ivec3 voxel_coord = glm::ivec3(
		abs(world_coords[0]-bmround(world_coords[0])) < 0.05f ? int(bmround(world_coords[0])) : int(world_coords[0]),
		abs(world_coords[1]-bmround(world_coords[1])) < 0.05f ? int(bmround(world_coords[1])) : int(world_coords[1]),
		abs(world_coords[2]-bmround(world_coords[2])) < 0.05f ? int(bmround(world_coords[2])) : int(world_coords[2]));
	*facing = isometric::get_facing(camera_, world_coords);
	if(facing->x > 0) {
		--voxel_coord.x; 
	}
	if(facing->y > 0) {
		--voxel_coord.y; 
	}
	if(facing->z > 0) {
		--voxel_coord.z; 
	}
	return voxel_coord;
}

bool iso_renderer::handle_event(const SDL_Event& event, bool claimed)
{
	switch(event.type) {
	case SDL_MOUSEWHEEL: {
		if(!focused_) {
			break;
		}

		if(event.wheel.y > 0) {
			camera_distance_ -= 5.0;
			if(camera_distance_ < 5.0) {
				camera_distance_ = 5.0;
			}

			calculate_camera();
		} else {
			camera_distance_ += 5.0;
			if(camera_distance_ > 100.0) {
				camera_distance_ = 100.0;
			}

			calculate_camera();
		}
		
		break;
	}
	case SDL_MOUSEMOTION: {
		const SDL_MouseMotionEvent& motion = event.motion;
		if(motion.x >= x() && motion.y >= y() &&
		   motion.x <= x() + width() && motion.y <= y() + height()) {
<<<<<<< HEAD
			
			glm::ivec3 facing;
			glm::ivec3 voxel_coord = position_to_cube(motion.x-x(), motion.y-y(), &facing);

			VoxelPos pos = {voxel_coord.x, voxel_coord.y, voxel_coord.z};
			auto it = get_editor().voxels().find(pos);
			if(it != get_editor().voxels().end()) {
				if(SDL_GetModState()&KMOD_CTRL) {
					glm::ivec3 new_coord = voxel_coord + facing;
					pos[0] = new_coord.x;
					pos[1] = new_coord.y;
					pos[2] = new_coord.z;
=======
			focused_ = true;
			Uint8 button_state = SDL_GetMouseState(NULL, NULL);
			if(button_state & SDL_BUTTON(SDL_BUTTON_LEFT)) {
				if(motion.xrel) {
					camera_hangle_ += motion.xrel*0.02;
>>>>>>> 6d3662c0
				}
				get_editor().set_cursor(pos);
			} else {
				Uint8 button_state = SDL_GetMouseState(NULL, NULL);
				if(button_state & SDL_BUTTON(SDL_BUTTON_LEFT)) {
					if(motion.xrel) {
						camera_hangle_ += motion.xrel*0.02;
					}

					if(motion.yrel) {
						camera_vangle_ += motion.yrel*0.02;
					}

					std::cerr << "ANGLE: " << camera_hangle_ << ", " << camera_vangle_ << "\n";

					calculate_camera();
				}
			}
		} else {
			focused_ = false;
		}
		break;
	}
	}

	return widget::handle_event(event, claimed);
}

void iso_renderer::init()
{
	fbo_proj_ = glm::ortho(0.0f, float(preferences::actual_screen_width()), float(preferences::actual_screen_height()), 0.0f);

	tex_width_ = graphics::texture::allows_npot() ? width() : graphics::texture::next_power_of_2(width());
	tex_height_ = graphics::texture::allows_npot() ? height() : graphics::texture::next_power_of_2(height());

	glGetIntegerv(EXT_MACRO(GL_FRAMEBUFFER_BINDING), &video_framebuffer_id_);

	glDepthFunc(GL_LEQUAL);
	glDepthMask(GL_TRUE);

	fbo_texture_ids_ = boost::shared_array<GLuint>(new GLuint[2], [](GLuint* id){glDeleteTextures(2,id); delete id;});
	glGenTextures(2, &fbo_texture_ids_[0]);
	for(int n = 0; n != 1; ++n) {
		glBindTexture(GL_TEXTURE_2D, fbo_texture_ids_[n]);
		glTexImage2D(GL_TEXTURE_2D, 0, n == 0 ? GL_RGBA : GL_DEPTH_COMPONENT, tex_width_, tex_height_, 0, n == 0 ? GL_RGBA : GL_DEPTH_COMPONENT, GL_UNSIGNED_BYTE, 0);
		glTexParameteri(GL_TEXTURE_2D, GL_TEXTURE_MAG_FILTER, GL_LINEAR);
		glTexParameteri(GL_TEXTURE_2D, GL_TEXTURE_MIN_FILTER, GL_LINEAR);
		glTexParameteri(GL_TEXTURE_2D, GL_TEXTURE_WRAP_S, GL_CLAMP_TO_EDGE);
		glTexParameteri(GL_TEXTURE_2D, GL_TEXTURE_WRAP_T, GL_CLAMP_TO_EDGE);
	}
	glBindTexture(GL_TEXTURE_2D, 0);

	framebuffer_id_ = boost::shared_ptr<GLuint>(new GLuint, [](GLuint* id){glDeleteFramebuffers(1, id); delete id;});
	EXT_CALL(glGenFramebuffers)(1, framebuffer_id_.get());
	EXT_CALL(glBindFramebuffer)(EXT_MACRO(GL_FRAMEBUFFER), *framebuffer_id_);

	// attach the texture to FBO color attachment point
	EXT_CALL(glFramebufferTexture2D)(EXT_MACRO(GL_FRAMEBUFFER), EXT_MACRO(GL_COLOR_ATTACHMENT0),
                          GL_TEXTURE_2D, fbo_texture_ids_[0], 0);
	// attach the texture to FBO depth attachment point
	//EXT_CALL(glFramebufferTexture2D)(EXT_MACRO(GL_FRAMEBUFFER), EXT_MACRO(GL_DEPTH_ATTACHMENT),
     //                     GL_TEXTURE_2D, fbo_texture_ids_[1], 0);
	depth_id_ = boost::shared_ptr<GLuint>(new GLuint, [](GLuint* id){glBindRenderbuffer(GL_RENDERBUFFER, 0); glDeleteRenderbuffers(1, id); delete id;});
	glGenRenderbuffers(1, depth_id_.get());
	glBindRenderbuffer(GL_RENDERBUFFER, *depth_id_);
	glRenderbufferStorage(GL_RENDERBUFFER, GL_DEPTH_COMPONENT, tex_width_, tex_height_);
	glFramebufferRenderbuffer(GL_FRAMEBUFFER, GL_DEPTH_ATTACHMENT, GL_RENDERBUFFER, *depth_id_);

	// check FBO status
	GLenum status = EXT_CALL(glCheckFramebufferStatus)(EXT_MACRO(GL_FRAMEBUFFER));
	ASSERT_NE(status, EXT_MACRO(GL_FRAMEBUFFER_UNSUPPORTED));
	ASSERT_EQ(status, EXT_MACRO(GL_FRAMEBUFFER_COMPLETE));
}

void iso_renderer::render_fbo()
{
	EXT_CALL(glBindFramebuffer)(EXT_MACRO(GL_FRAMEBUFFER), *framebuffer_id_);

	//set up the raster projection.
	glViewport(0, 0, width(), height());

	glClearColor(0.0, 0.0, 0.0, 0.0);
	glClear(GL_COLOR_BUFFER_BIT | GL_DEPTH_BUFFER_BIT);

	glColor4f(1.0, 1.0, 1.0, 1.0);

	glEnable(GL_DEPTH_TEST);

	//start drawing here.
	gles2::shader_program_ptr shader_program(gles2::shader_program::get_global("iso_color_line"));
	gles2::program_ptr shader = shader_program->shader();
	gles2::actives_map_iterator mvp_uniform_itor = shader->get_uniform_reference("mvp_matrix");

	gles2::manager gles2_manager(shader_program);

	glm::mat4 model_matrix(1.0f);

	glm::mat4 mvp = camera_->projection_mat() * camera_->view_mat() * model_matrix;

	shader->set_uniform(mvp_uniform_itor, 1, glm::value_ptr(mvp));

	std::vector<GLfloat> varray, carray;

	const GLfloat axes_vertex[] = {
		0.0, 0.0, 0.0,
		0.0, 0.0, 10.0,
		0.0, 0.0, 0.0,
		0.0, 10.0, 0.0,
		0.0, 0.0, 0.0,
		10.0, 0.0, 0.0,
	};

	for(int n = 0; n != sizeof(axes_vertex)/sizeof(*axes_vertex); ++n) {
		varray.push_back(axes_vertex[n]);
		if(n%3 == 0) {
			carray.push_back(1.0);
			carray.push_back(1.0);
			carray.push_back(1.0);
			carray.push_back(1.0);
		}
	}

	if(get_editor().get_cursor()) {
		const VoxelPos& cursor = *get_editor().get_cursor();
		const GLfloat cursor_vertex[] = {
			cursor[0], cursor[1], cursor[2],
			cursor[0]+1.0, cursor[1], cursor[2],
			cursor[0]+1.0, cursor[1], cursor[2],
			cursor[0]+1.0, cursor[1]+1.0, cursor[2],
			cursor[0]+1.0, cursor[1]+1.0, cursor[2],
			cursor[0], cursor[1]+1.0, cursor[2],
			cursor[0], cursor[1]+1.0, cursor[2],
			cursor[0], cursor[1], cursor[2],

			cursor[0], cursor[1], cursor[2]+1.0,
			cursor[0]+1.0, cursor[1], cursor[2]+1.0,
			cursor[0]+1.0, cursor[1], cursor[2]+1.0,
			cursor[0]+1.0, cursor[1]+1.0, cursor[2]+1.0,
			cursor[0]+1.0, cursor[1]+1.0, cursor[2]+1.0,
			cursor[0], cursor[1]+1.0, cursor[2]+1.0,
			cursor[0], cursor[1]+1.0, cursor[2]+1.0,
			cursor[0], cursor[1], cursor[2]+1.0,

			cursor[0], cursor[1], cursor[2],
			cursor[0], cursor[1], cursor[2]+1.0,
			cursor[0]+1.0, cursor[1], cursor[2],
			cursor[0]+1.0, cursor[1], cursor[2]+1.0,
			cursor[0]+1.0, cursor[1]+1.0, cursor[2],
			cursor[0]+1.0, cursor[1]+1.0, cursor[2]+1.0,
			cursor[0], cursor[1]+1.0, cursor[2],
			cursor[0], cursor[1]+1.0, cursor[2]+1.0,
		};

		for(int n = 0; n != sizeof(cursor_vertex)/sizeof(*cursor_vertex); ++n) {
			varray.push_back(cursor_vertex[n]);
			if(n%3 == 0) {
				carray.push_back(1.0);
				carray.push_back(1.0);
				carray.push_back(0.0);
				carray.push_back(1.0);
			}
		}
	}

	gles2::active_shader()->shader()->vertex_array(3, GL_FLOAT, 0, 0, &varray[0]);
	gles2::active_shader()->shader()->color_array(4, GL_FLOAT, 0, 0, &carray[0]);
	glDrawArrays(GL_LINES, 0, varray.size()/3);

	varray.clear();
	carray.clear();

	for(const VoxelPair& p : get_editor().voxels()) {
		const VoxelPos& pos = p.first;

		const GLfloat vertex[] = {
			0, 0, 0,
			1, 0, 0,
			1, 1, 0,

			0, 0, 0,
			0, 1, 0,
			1, 1, 0,

			0, 0, 1,
			1, 0, 1,
			1, 1, 1,

			0, 0, 1,
			0, 1, 1,
			1, 1, 1,

			0, 0, 0,
			0, 1, 0,
			0, 1, 1,

			0, 0, 0,
			0, 0, 1,
			0, 1, 1,

			1, 0, 0,
			1, 1, 0,
			1, 1, 1,

			1, 0, 0,
			1, 0, 1,
			1, 1, 1,

			0, 0, 0,
			1, 0, 0,
			1, 0, 1,

			0, 0, 0,
			0, 0, 1,
			1, 0, 1,

			0, 1, 0,
			1, 1, 0,
			1, 1, 1,

			0, 1, 0,
			0, 1, 1,
			1, 1, 1,
		};

		graphics::color color = p.second.color;
		const bool is_selected = get_editor().get_cursor() && *get_editor().get_cursor() == pos || get_editor().nhighlight_layer() >= 0 && p.second.nlayer == get_editor().nhighlight_layer();
		if(is_selected) {
			const int delta = sin(SDL_GetTicks()*0.01)*64;
			graphics::color_transform transform(delta, delta, delta, 0);
			graphics::color_transform new_color = graphics::color_transform(color) + transform;
			color = new_color.to_color();
		}

		int face = 0;

		for(int n = 0; n != sizeof(vertex)/sizeof(*vertex); ++n) {
			varray.push_back(pos[n%3]+vertex[n]);
			if(n%3 == 0) {
				//our shoddy way of doing shading right now
				//until Kristina does it properly.
				GLfloat mul = 1.0;
				switch(face/6) {
				case 0: mul = 1.0; break;
				case 1: mul = 1.0; break;
				case 2: mul = 0.8; break;
				case 3: mul = 0.8; break;
				case 4: mul = 0.6; break;
				case 5: mul = 0.6; break;
				}

				carray.push_back(mul*color.r()/255.0);
				carray.push_back(mul*color.g()/255.0);
				carray.push_back(mul*color.b()/255.0);
				carray.push_back(color.a()/255.0);
				++face;
			}
		}
	}

	if(!varray.empty()) {
		gles2::active_shader()->shader()->vertex_array(3, GL_FLOAT, 0, 0, &varray[0]);
		gles2::active_shader()->shader()->color_array(4, GL_FLOAT, 0, 0, &carray[0]);
		glDrawArrays(GL_TRIANGLES, 0, varray.size()/3);
	}

	EXT_CALL(glBindFramebuffer)(EXT_MACRO(GL_FRAMEBUFFER), video_framebuffer_id_);

	glViewport(0, 0, preferences::actual_screen_width(), preferences::actual_screen_height());

	glDisable(GL_DEPTH_TEST);
}

class perspective_renderer : public gui::widget
{
public:
	perspective_renderer(int xdir, int ydir, int zdir);
	void handle_draw() const;

	void zoom_in();
	void zoom_out();

	//converts given pos to [x,y,0]
	VoxelPos normalize_pos(const VoxelPos& pos) const;

	VoxelPos denormalize_pos(const VoxelPos& pos) const;
private:
	VoxelPos get_mouse_pos(int mousex, int mousey) const;
	bool handle_event(const SDL_Event& event, bool claimed);
	bool calculate_cursor(int mousex, int mousey);
	void pencil_voxel();
	void delete_voxel();

	bool is_flipped() const { return vector_[0] + vector_[1] + vector_[2] < 0; }
	int vector_[3];
	int facing_; //0=x, 1=y, 2=z
	int voxel_width_;

	int last_select_x_, last_select_y_;

	int invert_y_;

	bool drawing_on_;
	std::set<VoxelPos> voxels_drawn_on_this_drag_;

	bool focus_;
};

perspective_renderer::perspective_renderer(int xdir, int ydir, int zdir)
  : voxel_width_(20), last_select_x_(INT_MIN), last_select_y_(INT_MIN),
    invert_y_(1), drawing_on_(false), focus_(false)
{
	vector_[0] = xdir;
	vector_[1] = ydir;
	vector_[2] = zdir;

	for(int n = 0; n != 3; ++n) {
		if(vector_[n]) {
			facing_ = n;
			break;
		}
	}

	if(facing_ != 1) {
		invert_y_ *= -1;
	}
};

void perspective_renderer::zoom_in()
{
	if(voxel_width_ < 80) {
		voxel_width_ *= 2;
	}
}

void perspective_renderer::zoom_out()
{
	if(voxel_width_ > 5) {
		voxel_width_ /= 2;
	}
}

VoxelPos perspective_renderer::normalize_pos(const VoxelPos& pos) const
{
	VoxelPos result;
	result[2] = 0;
	int* out = &result[0];

	int dimensions[3] = {0, 2, 1};
	for(int n = 0; n != 3; ++n) {
		if(dimensions[n] != facing_) {
			*out++ = pos[dimensions[n]];
		}
	}

	return result;
}

VoxelPos perspective_renderer::denormalize_pos(const VoxelPos& pos2d) const
{
	const int* p = &pos2d[0];

	VoxelPos pos;
	int dimensions[3] = {0,2,1};
	for(int n = 0; n != 3; ++n) {
		if(dimensions[n] != facing_) {
			pos[dimensions[n]] = *p++;
		} else {
			pos[dimensions[n]] = 0;
		}
	}

	return pos;
}

VoxelPos perspective_renderer::get_mouse_pos(int mousex, int mousey) const
{
	int xpos = mousex - (x() + width()/2);
	int ypos = mousey - (y() + height()/2);

	if(xpos < 0) {
		xpos -= voxel_width_;
	}

	if(ypos > 0) {
		ypos += voxel_width_;
	}

	const int xselect = xpos/voxel_width_;
	const int yselect = ypos/voxel_width_;
	VoxelPos result;
	result[0] = xselect;
	result[1] = yselect*invert_y_;
	result[2] = 0;
	return result;
}

void perspective_renderer::pencil_voxel()
{
	if(get_editor().get_cursor()) {
		VoxelPos cursor = *get_editor().get_cursor();
		Voxel voxel;
		voxel.color = get_editor().current_color();

		Voxel old_voxel;
		bool currently_has_voxel = false;

		auto current_itor = get_editor().layer().map.find(cursor);
		if(current_itor != get_editor().layer().map.end()) {
			old_voxel = current_itor->second;
			currently_has_voxel = true;
		}

		get_editor().execute_command(
		  [cursor, voxel]() { get_editor().set_voxel(cursor, voxel); },
		  [cursor, old_voxel, currently_has_voxel]() {
			if(currently_has_voxel) {
				get_editor().set_voxel(cursor, old_voxel);
			} else {
				get_editor().delete_voxel(cursor);
			}
		});

		get_editor().set_voxel(cursor, voxel);
	}
}

void perspective_renderer::delete_voxel()
{
	if(get_editor().get_cursor()) {
		VoxelPos cursor = *get_editor().get_cursor();
		auto current_itor = get_editor().layer().map.find(cursor);
		if(current_itor == get_editor().layer().map.end()) {
			return;
		}

		Voxel old_voxel = current_itor->second;

		get_editor().execute_command(
			[cursor]() { get_editor().delete_voxel(cursor); },
			[cursor, old_voxel]() { get_editor().set_voxel(cursor, old_voxel); }
		);
	}
}

bool perspective_renderer::calculate_cursor(int mousex, int mousey)
{
	if(mousex == INT_MIN) {
		return false;
	}

	const VoxelPos pos2d = get_mouse_pos(mousex, mousey);
	const VoxelPos pos = denormalize_pos(pos2d);

	VoxelPos cursor = get_editor().get_selected_voxel(pos, facing_, vector_[facing_] < 0);
	if(get_editor().tool() == TOOL_PENCIL_ABOVE && get_editor().voxels().count(cursor)) {
		for(int n = 0; n != 3; ++n) {
			cursor[n] += vector_[n];
		}
	}

	return get_editor().set_cursor(cursor);

}

bool perspective_renderer::handle_event(const SDL_Event& event, bool claimed)
{
	switch(event.type) {
	case SDL_KEYUP:
	case SDL_KEYDOWN: {
		calculate_cursor(last_select_x_, last_select_y_);
		break;
	}

	case SDL_MOUSEWHEEL: {
		int mx, my;
		SDL_GetMouseState(&mx, &my);
		if(!focus_ || get_editor().get_cursor() == NULL) {
			break;
		}

		VoxelPos cursor = *get_editor().get_cursor();

		if(event.wheel.y > 0) {
			cursor[facing_] -= vector_[facing_];
		} else {
			cursor[facing_] += vector_[facing_];
		}
		get_editor().set_cursor(cursor);

		break;
	}

	case SDL_MOUSEBUTTONUP: {
		drawing_on_ = false;
		voxels_drawn_on_this_drag_.clear();
		break;
	}

	case SDL_MOUSEBUTTONDOWN: {
		const SDL_MouseButtonEvent& e = event.button;
		if(e.x >= x() && e.y >= y() &&
		   e.x <= x() + width() && e.y <= y() + height()) {
			switch(get_editor().tool()) {
			case TOOL_PENCIL:
			case TOOL_PENCIL_ABOVE: {
				if(e.button == SDL_BUTTON_LEFT) {
					pencil_voxel();
				} else if(e.button == SDL_BUTTON_RIGHT) {
					delete_voxel();
				}

				calculate_cursor(last_select_x_, last_select_y_);

				drawing_on_ = true;
				voxels_drawn_on_this_drag_.clear();

				if(get_editor().get_cursor()) {
					voxels_drawn_on_this_drag_.insert(normalize_pos(*get_editor().get_cursor()));
				}
				break;
			}

			case TOOL_PICKER: {
				if(get_editor().get_cursor()) {
					auto voxel_itor = get_editor().voxels().find(*get_editor().get_cursor());
					if(voxel_itor != get_editor().voxels().end()) {
						const graphics::color color = voxel_itor->second.color;
						if(e.button == SDL_BUTTON_LEFT) {
							get_editor().get_color_picker().set_primary_color(color);
						} else if(e.button == SDL_BUTTON_RIGHT) {
							get_editor().get_color_picker().set_secondary_color(color);
						}
					}
				}

				break;
			}
			default:
				break;
			}
		} else {
			drawing_on_ = false;
			voxels_drawn_on_this_drag_.clear();
		}
		break;
	}

	case SDL_MOUSEMOTION: {
		const SDL_MouseMotionEvent& motion = event.motion;
		if(motion.x >= x() && motion.y >= y() &&
		   motion.x <= x() + width() && motion.y <= y() + height()) {
			focus_ = true;

			const bool is_cursor_set = calculate_cursor(motion.x, motion.y);
			last_select_x_ = motion.x;
			last_select_y_ = motion.y;

			if(is_cursor_set) {
				Uint8 button_state = SDL_GetMouseState(NULL, NULL);
				switch(get_editor().tool()) {
				case TOOL_PENCIL: {
					if(button_state & SDL_BUTTON(SDL_BUTTON_LEFT) && drawing_on_) {
						if(voxels_drawn_on_this_drag_.count(normalize_pos(*get_editor().get_cursor())) == 0) {
							pencil_voxel();
							calculate_cursor(motion.x, motion.y);
							voxels_drawn_on_this_drag_.insert(normalize_pos(*get_editor().get_cursor()));
						}
					} else if(button_state & SDL_BUTTON(SDL_BUTTON_RIGHT) && drawing_on_) {
						if(voxels_drawn_on_this_drag_.count(normalize_pos(*get_editor().get_cursor())) == 0) {
							delete_voxel();
							calculate_cursor(motion.x, motion.y);
							voxels_drawn_on_this_drag_.insert(normalize_pos(*get_editor().get_cursor()));
						}
					}
					break;
				}

				default:
					break;
				}
			}

			break;
		} else {
			last_select_x_ = last_select_y_ = INT_MIN;
			focus_ = false;
		}
	}
	}
	return widget::handle_event(event, claimed);
}

void perspective_renderer::handle_draw() const
{
	const SDL_Rect clip_area = { x(), y(), width(), height() };
	const graphics::clip_scope clipping_scope(clip_area);

	gles2::manager gles2_manager(gles2::get_simple_col_shader());

	std::vector<GLfloat> varray, carray;

	const int cells_h = width()/voxel_width_ + 1;
	const int cells_v = height()/voxel_width_ + 1;
	for(int xpos = -cells_h/2; xpos <= cells_h/2; ++xpos) {
		const int left_side = x() + width()/2 + xpos*voxel_width_;
		if(left_side < x() || left_side + voxel_width_ > x() + width()) {
			continue;
		}

		varray.push_back(left_side);
		varray.push_back(y());
		varray.push_back(left_side);
		varray.push_back(y() + height());

		carray.push_back(1.0);
		carray.push_back(1.0);
		carray.push_back(1.0);
		carray.push_back(xpos == 0 ? 1.0 : 0.3);

		carray.push_back(1.0);
		carray.push_back(1.0);
		carray.push_back(1.0);
		carray.push_back(xpos == 0 ? 1.0 : 0.3);
	}

	for(int ypos = -cells_v/2; ypos <= cells_v/2; ++ypos) {
		const int top_side = y() + height()/2 + ypos*voxel_width_;
		if(top_side < y() || top_side + voxel_width_ > y() + height()) {
			continue;
		}

		varray.push_back(x());
		varray.push_back(top_side);
		varray.push_back(x() + width());
		varray.push_back(top_side);

		carray.push_back(1.0);
		carray.push_back(1.0);
		carray.push_back(1.0);
		carray.push_back(ypos == 0 ? 1.0 : 0.3);

		carray.push_back(1.0);
		carray.push_back(1.0);
		carray.push_back(1.0);
		carray.push_back(ypos == 0 ? 1.0 : 0.3);
	}

	if(get_editor().get_cursor()) {
		const VoxelPos cursor = normalize_pos(*get_editor().get_cursor());

		const int x1 = x() + width()/2 + cursor[0]*voxel_width_;
		const int y1 = y() + height()/2 + cursor[1]*voxel_width_*invert_y_;

		const int x2 = x1 + voxel_width_;
		const int y2 = y1 - voxel_width_;

		int vertexes[] = { x1, y1, x1, y2,
		                   x2, y1, x2, y2,
						   x1, y1, x2, y1,
						   x1, y2, x2, y2, };
		for(int n = 0; n != sizeof(vertexes)/sizeof(*vertexes); ++n) {
			varray.push_back(vertexes[n]);
			if(n%2 == 0) {
				carray.push_back(1.0);
				carray.push_back(0.0);
				carray.push_back(0.0);
				carray.push_back(1.0);
			}
		}
	}

	gles2::active_shader()->shader()->vertex_array(2, GL_FLOAT, 0, 0, &varray[0]);
	gles2::active_shader()->shader()->color_array(4, GL_FLOAT, 0, 0, &carray[0]);
	glDrawArrays(GL_LINES, 0, varray.size()/2);

	varray.clear();
	carray.clear();

	std::vector<VoxelPair> voxels(get_editor().voxels().begin(), get_editor().voxels().end());
	if(is_flipped()) {
		std::reverse(voxels.begin(), voxels.end());
	}

	for(const VoxelPair& p : voxels) {
		const VoxelPos pos = normalize_pos(p.first);

		const int x1 = x() + width()/2 + pos[0]*voxel_width_;
		const int y1 = y() + height()/2 + pos[1]*voxel_width_*invert_y_;

		const int x2 = x1 + voxel_width_;
		const int y2 = y1 - voxel_width_;

		bool is_selected = get_editor().get_cursor() && normalize_pos(*get_editor().get_cursor()) == pos || get_editor().nhighlight_layer() >= 0 && get_editor().nhighlight_layer() == p.second.nlayer;

		graphics::color color = p.second.color;
		if(is_selected) {
			const int delta = sin(SDL_GetTicks()*0.01)*64;
			graphics::color_transform transform(delta, delta, delta, 0);
			graphics::color_transform new_color = graphics::color_transform(color) + transform;
			color = new_color.to_color();
		}

		int vertexes[] = { x1, y1,
		                   x1, y1, x1, y2,
		                   x2, y1, x2, y2,
						   x1, y1, x2, y1,
						   x1, y2, x2, y2,
						   x2, y2, };
		for(int n = 0; n != sizeof(vertexes)/sizeof(*vertexes); ++n) {
			varray.push_back(vertexes[n]);
			if(n%2 == 0) {
				carray.push_back(color.r()/255.0);
				carray.push_back(color.g()/255.0);
				carray.push_back(color.b()/255.0);
				carray.push_back(color.a()/255.0);
			}
		}
	}

	gles2::active_shader()->shader()->vertex_array(2, GL_FLOAT, 0, 0, &varray[0]);
	gles2::active_shader()->shader()->color_array(4, GL_FLOAT, 0, 0, &carray[0]);
	glDrawArrays(GL_TRIANGLE_STRIP, 0, varray.size()/2);

	varray.clear();
	carray.clear();

	//When voxels are adjacent but different height to each other from our
	//perspective, we represent the height difference by drawing black lines
	//between the voxels.
	for(const VoxelPair& p : voxels) {
		const VoxelPos pos = normalize_pos(p.first);

		const int x1 = x() + width()/2 + pos[0]*voxel_width_;
		const int y1 = y() + height()/2 + pos[1]*voxel_width_*invert_y_;

		const int x2 = x1 + voxel_width_;
		const int y2 = y1 - voxel_width_;

		VoxelPos actual_pos = get_editor().get_selected_voxel(p.first, facing_, vector_[facing_] < 0);
		if(actual_pos != p.first) {
			continue;
		}

		VoxelPos down = p.first;
		VoxelPos right = p.first;

		switch(facing_) {
			case 0: down[1]--; right[2]++; break;
			case 1: down[2]++; right[0]++; break;
			case 2: down[1]--; right[0]++; break;
		}

		if(get_editor().get_selected_voxel(down, facing_, vector_[facing_] < 0) != down) {
			varray.push_back(x1);
			varray.push_back(y1);
			varray.push_back(x2);
			varray.push_back(y1);

			carray.push_back(0);
			carray.push_back(0);
			carray.push_back(0);
			carray.push_back(1);
			carray.push_back(0);
			carray.push_back(0);
			carray.push_back(0);
			carray.push_back(1);
		}

		if(get_editor().get_selected_voxel(right, facing_, vector_[facing_] < 0) != right) {
			varray.push_back(x2);
			varray.push_back(y1);
			varray.push_back(x2);
			varray.push_back(y2);

			carray.push_back(0);
			carray.push_back(0);
			carray.push_back(0);
			carray.push_back(1);
			carray.push_back(0);
			carray.push_back(0);
			carray.push_back(0);
			carray.push_back(1);
		}
	}

	{
		glm::vec3 camera_vec = get_iso_renderer().camera().position();
		GLfloat camera_pos[2];
		GLfloat* camera_pos_ptr = camera_pos;
		int dimensions[3] = {0, 2, 1};
		for(int n = 0; n != 3; ++n) {
			if(dimensions[n] != facing_) {
				*camera_pos_ptr++ = camera_vec[dimensions[n]];
			}
		}

		varray.push_back(x() + width()/2);
		varray.push_back(y() + height()/2);
		varray.push_back(x() + width()/2 + camera_pos[0]*voxel_width_);
		varray.push_back(y() + height()/2 + camera_pos[1]*voxel_width_*invert_y_);

		carray.push_back(1);
		carray.push_back(0);
		carray.push_back(1);
		carray.push_back(0.5);
		carray.push_back(1);
		carray.push_back(0);
		carray.push_back(1);
		carray.push_back(0.5);
	}


	gles2::active_shader()->shader()->vertex_array(2, GL_FLOAT, 0, 0, &varray[0]);
	gles2::active_shader()->shader()->color_array(4, GL_FLOAT, 0, 0, &carray[0]);
	glDrawArrays(GL_LINES, 0, varray.size()/2);
}

class perspective_widget : public gui::dialog
{
public:
	perspective_widget(const rect& area, int xdir, int ydir, int zdir);
	void init();
private:
	void flip();
	int xdir_, ydir_, zdir_;
	bool flipped_;

	boost::intrusive_ptr<perspective_renderer> renderer_;
	gui::label_ptr description_label_;
};

perspective_widget::perspective_widget(const rect& area, int xdir, int ydir, int zdir)
  : dialog(area.x(), area.y(), area.w(), area.h()),
    xdir_(xdir), ydir_(ydir), zdir_(zdir), flipped_(false)
{
	init();
}

void perspective_widget::init()
{
	clear();

	renderer_.reset(new perspective_renderer(xdir_, ydir_, zdir_));

	grid_ptr toolbar(new grid(4));

	std::string description;
	if(xdir_) { description = flipped_ ? "Reverse" : "Side"; }
	else if(ydir_) { description = flipped_ ? "Bottom" : "Top"; }
	else if(zdir_) { description = flipped_ ? "Back" : "Front"; }

	description_label_.reset(new label(description, 12));
	toolbar->add_col(description_label_);
	toolbar->add_col(new button("Flip", boost::bind(&perspective_widget::flip, this)));
	toolbar->add_col(new button("+", boost::bind(&perspective_renderer::zoom_in, renderer_.get())));
	toolbar->add_col(new button("-", boost::bind(&perspective_renderer::zoom_out, renderer_.get())));
	add_widget(toolbar);

	add_widget(renderer_);
	renderer_->set_dim(width(), height() - renderer_->y());
};

void perspective_widget::flip()
{
	flipped_ = !flipped_;
	xdir_ *= -1;
	ydir_ *= -1;
	zdir_ *= -1;
	init();
}

voxel_editor::voxel_editor(const rect& r, const std::string& fname)
  : dialog(r.x(), r.y(), r.w(), r.h()), area_(r),
    current_layer_(0), highlight_layer_(-1),
    fname_(fname), tool_(TOOL_PENCIL), symmetric_(false)
{
	if(fname_.empty()) {
		layers_.push_back(Layer());
	} else {
		variant doc = json::parse_from_file(fname_);
		model_ = read_model(doc);

		for(const LayerType& layer_type : model_.layer_types) {
			auto itor = layer_type.variations.find(layer_type.last_edited_variation);
			if(itor == layer_type.variations.end()) {
				itor = layer_type.variations.begin();
			}

			assert(itor != layer_type.variations.end());

			layers_.push_back(itor->second);
		}
	}

	g_voxel_editor = this;
	init();
	build_voxels();
}

voxel_editor::~voxel_editor()
{
	if(g_voxel_editor == this) {
		g_voxel_editor = NULL;
	}
}

void voxel_editor::init()
{
	clear();

	const int sidebar_padding = 200;
	const int between_padding = 10;
	const int widget_width = (area_.w() - sidebar_padding - between_padding)/2;
	const int widget_height = (area_.h() - between_padding)/2;
	widget_ptr w;

	w.reset(new perspective_widget(rect(area_.x(), area_.y(), widget_width, widget_height), 1, 0, 0));
	add_widget(w, w->x(), w->y());

	w.reset(new perspective_widget(rect(area_.x() + widget_width + between_padding, area_.y(), widget_width, widget_height), 0, 1, 0));
	add_widget(w, w->x(), w->y());

	w.reset(new perspective_widget(rect(area_.x(), area_.y() + widget_height + between_padding, widget_width, widget_height), 0, 0, 1));
	add_widget(w, w->x(), w->y());

	if(!iso_renderer_) {
		iso_renderer_.reset(new iso_renderer(rect(area_.x() + widget_width + between_padding, area_.y() + widget_height + between_padding, widget_width, widget_height)));
	}
	add_widget(iso_renderer_, iso_renderer_->x(), iso_renderer_->y());

	grid_ptr toolbar(new grid(3));

	toolbar->add_col(widget_ptr(new button("Save", boost::bind(&voxel_editor::on_save, this))));
	toolbar->add_col(widget_ptr(new button("Undo", boost::bind(&voxel_editor::undo, this))));
	toolbar->add_col(widget_ptr(new button("Redo", boost::bind(&voxel_editor::redo, this))));
	add_widget(toolbar, area_.x2() - 190, area_.y() + 4);

	tool_borders_.clear();
	grid_ptr tools_grid(new grid(3));

	for(int n = 0; ToolIcons[n]; ++n) {
		assert(n < NUM_VOXEL_TOOLS);
		button_ptr tool_button(
		  new button(widget_ptr(new gui_section_widget(ToolIcons[n], 26, 26)),
		      boost::bind(&voxel_editor::select_tool, this, static_cast<VOXEL_TOOL>(n))));
		tool_borders_.push_back(new border_widget(tool_button, tool_ == n ? graphics::color_white() : graphics::color_black()));
		tools_grid->add_col(widget_ptr(tool_borders_.back()));
	}

	tools_grid->finish_row();

	add_widget(tools_grid);

	add_widget(widget_ptr(new checkbox("Symmetric", symmetric_, boost::bind(&voxel_editor::set_symmetric, this, _1))));

	if(model_.layer_types.empty() == false) {
		assert(model_.layer_types.size() == layers_.size());
		grid_ptr layers_grid(new grid(1));

		for(int n = 0; n != layers_.size(); ++n) {
			layers_grid->add_col(widget_ptr(new label(model_.layer_types[n].name + ": " + layers_[n].name)));
		}

		layers_grid->allow_selection();
		layers_grid->set_draw_selection_highlight();
		layers_grid->set_default_selection(current_layer_);
		layers_grid->register_mouseover_callback(boost::bind(&voxel_editor::mouseover_layer, this, _1));
		layers_grid->register_selection_callback(boost::bind(&voxel_editor::select_layer, this, _1, layers_grid.get()));

		add_widget(layers_grid);
	}

	if(!color_picker_) {
		color_picker_.reset(new color_picker(rect(area_.x() + area_.w() - 190, area_.y() + 6, 180, 440)));
		color_picker_->set_primary_color(graphics::color(255, 0, 0));
	}
	add_widget(color_picker_);

	pos_label_.reset(new label("", 12));
	add_widget(pos_label_, area_.x() + area_.w() - pos_label_->width() - 100,
	                       area_.y() + area_.h() - pos_label_->height() - 30 );


}

void voxel_editor::set_voxel(const VoxelPos& pos, const Voxel& voxel)
{
	layer().map[pos] = voxel;
	if(symmetric_) {
		VoxelPos opposite_pos = pos;
		opposite_pos[0] = -1*opposite_pos[0] - 1;
		layer().map[opposite_pos] = voxel;
	}
	build_voxels();
}

void voxel_editor::delete_voxel(const VoxelPos& pos)
{
	layer().map.erase(pos);
	if(symmetric_) {
		VoxelPos opposite_pos = pos;
		opposite_pos[0] = -1*opposite_pos[0] - 1;
		layer().map.erase(opposite_pos);
	}
	build_voxels();
}

bool voxel_editor::set_cursor(const VoxelPos& pos)
{
	if(cursor_ && *cursor_ == pos) {
		return false;
	}

	cursor_.reset(new VoxelPos(pos));
	if(pos_label_) {
		pos_label_->set_text(formatter() << "(" << pos[0] << "," << pos[1] << "," << pos[2] << ")");
		pos_label_->set_loc(area_.x() + area_.w() - pos_label_->width() - 8,
		                    area_.y() + area_.h() - pos_label_->height() - 4);
	}

	return true;
}

VoxelPos voxel_editor::get_selected_voxel(const VoxelPos& pos, int facing, bool reverse)
{
	const int flip = reverse ? -1 : 1;
	VoxelPos result = pos;
	bool found = false;
	int best_value = 0;
	for(const VoxelPair& p : voxels_) {
		bool is_equal = true;
		for(int n = 0; n != 3; ++n) {
			if(n != facing && pos[n] != p.first[n]) {
				is_equal = false;
				break;
			}
		}

		if(!is_equal) {
			continue;
		}

		const int value = flip*p.first[facing];
		if(found == false || value >= best_value) {
			best_value = value;
			result = p.first;
			found = true;
		}
	}

	return result;
}

bool voxel_editor::handle_event(const SDL_Event& event, bool claimed)
{
	if(event.type == SDL_WINDOWEVENT && event.window.event == SDL_WINDOWEVENT_RESIZED) {
		video_resize(event);
		set_dim(preferences::actual_screen_width(), preferences::actual_screen_height());
		init();
		return true;
	}
	return dialog::handle_event(event, claimed);
}

void voxel_editor::on_color_changed(const graphics::color& color)
{
}

void voxel_editor::select_tool(VOXEL_TOOL tool)
{
	tool_ = tool;
	init();
}

void voxel_editor::set_symmetric(bool value)
{
	const bool old_value = symmetric_;
	symmetric_ = value;
	get_editor().execute_command(
		[this, value]() { this->symmetric_ = value; },
		[this, old_value]() { this->symmetric_ = old_value; }
	);
}

void voxel_editor::mouseover_layer(int nlayer)
{
	highlight_layer_ = nlayer;
}

void voxel_editor::select_layer(int nlayer, grid* layer_grid)
{
	std::cerr << "SELECT LAYER: " << nlayer << "\n";
	if(nlayer != -1) {
		assert(nlayer >= 0 && nlayer < layers_.size());
		const int old_layer = current_layer_;

		execute_command(
			[this, nlayer]() { this->current_layer_ = nlayer; },
			[this, old_layer]() { this->current_layer_ = old_layer; }
		);
	} else {
		layer_grid->set_default_selection(current_layer_);
	}
}

void voxel_editor::on_save()
{
	if(fname_.empty()) {
		std::cerr << "NO FILENAME. CANNOT SAVE\n";
		return;
	}

	assert(layers_.size() == model_.layer_types.size());

	for(int n = 0; n != layers_.size(); ++n) {
		model_.layer_types[n].variations[layers_[n].name] = layers_[n];
		model_.layer_types[n].last_edited_variation = layers_[n].name;
	}

	variant doc = write_model(model_);
	sys::write_file(fname_, doc.write_json());
}

void voxel_editor::undo()
{
	if(undo_.empty() == false) {
		Command cmd = undo_.back();
		undo_.pop_back();
		cmd.undo();
		redo_.push_back(cmd);
		init();
	}
}

void voxel_editor::redo()
{
	if(redo_.empty() == false) {
		Command cmd = redo_.back();
		redo_.pop_back();
		cmd.redo();
		undo_.push_back(cmd);
		init();
	}
}

void voxel_editor::handle_process()
{
	VOXEL_TOOL current_tool = tool();
	for(int n = 0; n != tool_borders_.size(); ++n) {
		tool_borders_[n]->set_color(n == current_tool ? graphics::color_white() : graphics::color_black());
	}

	dialog::handle_process();
}

void voxel_editor::execute_command(std::function<void()> redo, std::function<void()> undo)
{
	execute_command(Command(redo, undo));
}

void voxel_editor::execute_command(const Command& cmd)
{
	cmd.redo();
	undo_.push_back(cmd);
	redo_.clear();
}

void voxel_editor::build_voxels()
{
	voxels_.clear();
	int nlayer = 0;
	for(const Layer& layer : layers_) {
		for(VoxelPair p : layer.map) {
			p.second.nlayer = nlayer;
			voxels_.insert(p);
		}

		++nlayer;
	}
}

}

UTILITY(voxel_editor)
{
	std::deque<std::string> arguments(args.begin(), args.end());

	ASSERT_LOG(arguments.size() <= 1, "Unexpected arguments");

	std::string fname;
	if(arguments.empty() == false) {
		fname = module::map_file(arguments.front());
	}
	
	boost::intrusive_ptr<voxel_editor> editor(new voxel_editor(rect(0, 0, preferences::actual_screen_width(), preferences::actual_screen_height()), fname));
	editor->show_modal();
}

#endif //USE_GLES2<|MERGE_RESOLUTION|>--- conflicted
+++ resolved
@@ -26,11 +26,8 @@
 #include "formatter.hpp"
 #include "gles2.hpp"
 #include "grid_widget.hpp"
-<<<<<<< HEAD
+#include "gui_section.hpp"
 #include "isotile.hpp"
-=======
-#include "gui_section.hpp"
->>>>>>> 6d3662c0
 #include "json_parser.hpp"
 #include "label.hpp"
 #include "level_runner.hpp"
@@ -402,10 +399,6 @@
 {
 	int num_keys = 0;
 	const Uint8* keystate = SDL_GetKeyboardState(&num_keys);
-<<<<<<< HEAD
-	//fprintf(stderr, "KEYS: %d/%d\n", (int)SDL_SCANCODE_Z, num_keys);
-=======
->>>>>>> 6d3662c0
 	if(SDL_SCANCODE_Z < num_keys && keystate[SDL_SCANCODE_Z]) {
 		camera_distance_ -= 0.2;
 		if(camera_distance_ < 5.0) {
@@ -480,8 +473,8 @@
 		const SDL_MouseMotionEvent& motion = event.motion;
 		if(motion.x >= x() && motion.y >= y() &&
 		   motion.x <= x() + width() && motion.y <= y() + height()) {
-<<<<<<< HEAD
-			
+			focused_ = true;
+						
 			glm::ivec3 facing;
 			glm::ivec3 voxel_coord = position_to_cube(motion.x-x(), motion.y-y(), &facing);
 
@@ -493,13 +486,6 @@
 					pos[0] = new_coord.x;
 					pos[1] = new_coord.y;
 					pos[2] = new_coord.z;
-=======
-			focused_ = true;
-			Uint8 button_state = SDL_GetMouseState(NULL, NULL);
-			if(button_state & SDL_BUTTON(SDL_BUTTON_LEFT)) {
-				if(motion.xrel) {
-					camera_hangle_ += motion.xrel*0.02;
->>>>>>> 6d3662c0
 				}
 				get_editor().set_cursor(pos);
 			} else {
@@ -517,9 +503,9 @@
 
 					calculate_camera();
 				}
-			}
 		} else {
 			focused_ = false;
+			}
 		}
 		break;
 	}
