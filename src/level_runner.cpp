/*
	Copyright (C) 2003-2013 by David White <davewx7@gmail.com>
	
    This program is free software: you can redistribute it and/or modify
    it under the terms of the GNU General Public License as published by
    the Free Software Foundation, either version 2 of the License, or
    (at your option) any later version.

    This program is distributed in the hope that it will be useful,
    but WITHOUT ANY WARRANTY; without even the implied warranty of
    MERCHANTABILITY or FITNESS FOR A PARTICULAR PURPOSE.  See the
    GNU General Public License for more details.

    You should have received a copy of the GNU General Public License
    along with this program.  If not, see <http://www.gnu.org/licenses/>.
*/
#include <math.h>
#include <climits>

#include <boost/bind.hpp>
#include <boost/function.hpp>
#include <glm/gtc/matrix_transform.hpp>

#include "graphics.hpp"

#include "background_task_pool.hpp"
#include "base64.hpp"
#include "collision_utils.hpp"
#include "controls.hpp"
#include "custom_object.hpp"
#include "custom_object_functions.hpp"
#include "debug_console.hpp"
#include "draw_scene.hpp"
#ifndef NO_EDITOR
#include "editor.hpp"
#endif
#include "filesystem.hpp"
#include "font.hpp"
#include "foreach.hpp"
#include "formatter.hpp"
#include "formula_profiler.hpp"
#include "formula_callable.hpp"
#include "http_client.hpp"
#if defined(TARGET_OS_HARMATTAN) || defined(TARGET_BLACKBERRY) || defined(__ANDROID__) || TARGET_OS_IPHONE || TARGET_IPHONE_SIMULATOR
#include "iphone_controls.hpp"
#endif
#ifdef TARGET_BLACKBERRY
#include "userevents.h"
#endif
#include "input.hpp"
#include "joystick.hpp"
#include "json_parser.hpp"
#include "level_runner.hpp"
#include "light.hpp"
#include "load_level.hpp"
#include "message_dialog.hpp"
#include "object_events.hpp"
#include "pause_game_dialog.hpp"
#include "player_info.hpp"
#include "preferences.hpp"
#include "raster.hpp"
#include "settings_dialog.hpp"
#include "sound.hpp"
#include "stats.hpp"
#include "surface_cache.hpp"
#include "tbs_internal_server.hpp"
#include "user_voxel_object.hpp"
#include "utils.hpp"
#include "variant_utils.hpp"
#include "IMG_savepng.h"
#include "globals.h"
#include "texture.hpp"

namespace {
level_runner* current_level_runner = NULL;

class current_level_runner_scope {
	level_runner* old_;
public:
	current_level_runner_scope(level_runner* value) : old_(current_level_runner)
	{
		current_level_runner = value;
	}

	~current_level_runner_scope() {
		current_level_runner = old_;
	}
};

struct upload_screenshot_info {
	upload_screenshot_info() : error(false), done(false)
	{}
	void finished(std::string response, bool is_error) {
		fprintf(stderr, "finished(%d, %s)\n", is_error, response.c_str());
		result = response;
		error = is_error;
		done = true;
	}
	std::string result;
	bool error;
	bool done;
};

void upload_screenshot(std::string file, boost::shared_ptr<upload_screenshot_info> info)
{
	http_client client("www.theargentlark.com", "80");
	client.send_request("POST /cgi-bin/upload-screenshot.pl", 
		base64::b64encode(sys::read_file(file)), 
		boost::bind(&upload_screenshot_info::finished, info.get(), _1, false),
		boost::bind(&upload_screenshot_info::finished, info.get(), _1, true),
		0);
	while(!info->done) {
		client.process();
	}
}

void done_upload_screenshot(boost::shared_ptr<upload_screenshot_info> info)
{
	try {
		if(info->error == false) {
			fprintf(stderr, "DONE UPLOAD SCREENSHOT (%s)\n", info->result.c_str());
			variant v = json::parse(info->result, json::JSON_NO_PREPROCESSOR);
			debug_console::add_message(formatter() << "Uploaded screenshot to " << v["url"].as_string());;
		}
	} catch(...) {
		info->error = true;
	}

	if(info->error) {
		debug_console::add_message("error uploading screenshot");
	}
}

int skipping_game = 0;

int global_pause_time;

typedef boost::function<void(const level&, screen_position&, float)> TransitionFn;

//prepare to call transition_scene by making sure that frame buffers are
//filled with the image of the screen.
void prepare_transition_scene(level& lvl, screen_position& screen_pos)
{
	draw_scene(lvl, screen_pos);
	graphics::swap_buffers();
	draw_scene(lvl, screen_pos);
	graphics::swap_buffers();
}

void transition_scene(level& lvl, screen_position& screen_pos, bool transition_out, TransitionFn draw_fn) {
	if(lvl.player()) {
		lvl.player()->get_entity().set_invisible(true);
	}

	const int start_time = SDL_GetTicks();

	for(int n = 0; n <= 20; ++n) {
//		lvl.process();

		draw_fn(lvl, screen_pos, transition_out ? (n/20.0) : (1 - n/20.0));

		graphics::swap_buffers();

		const int target_end_time = start_time + (n+1)*preferences::frame_time_millis();
		const int current_time = SDL_GetTicks();
		const int skip_time = target_end_time - current_time;
		if(skip_time > 0) {
			SDL_Delay(skip_time);
		}
	}
	
	if(lvl.player()) {
		lvl.player()->get_entity().set_invisible(false);
	}
}

void fade_scene(const level& lvl, screen_position& screen_pos, float fade) {
	const SDL_Rect r = {0, 0, graphics::screen_width(), graphics::screen_height()};
	const SDL_Color c = {0,0,0,0};
	graphics::draw_rect(r, c, 128*fade);
}

void flip_scene(const level& lvl, screen_position& screen_pos, float amount) {
	screen_pos.flip_rotate = amount*1000;
	draw_scene(lvl, screen_pos);
}

bool calculate_stencil_buffer_available() {
	GLint stencil_buffer_bits = 0;
	glGetIntegerv(GL_STENCIL_BITS, &stencil_buffer_bits);
	std::cerr << "stencil buffer size: " << stencil_buffer_bits << "\n";
	return stencil_buffer_bits > 0;	
}

void iris_scene(const level& lvl, screen_position& screen_pos, float amount) {
	if(lvl.player() == NULL) {
		return;
	}

	const_entity_ptr player = &lvl.player()->get_entity();
	const point light_pos = player->midpoint();

	if(amount >= 0.99) {
		SDL_Rect rect = {0, 0, graphics::screen_width(), graphics::screen_height()};
		graphics::draw_rect(rect, graphics::color_black());
	} else {
		draw_scene(lvl, screen_pos);

		const int screen_x = screen_pos.x/100;
		const int screen_y = screen_pos.y/100;

		float radius_scale = 1.0 - amount;
		const int radius = radius_scale*radius_scale*500;
		const int center_x = -screen_x + light_pos.x;
		const int center_y = -screen_y + light_pos.y;
		SDL_Rect center_rect = {center_x - radius, center_y - radius, radius*2, radius*2 };

		if(center_rect.y > 0) {
			SDL_Rect top_rect = {0, 0, graphics::screen_width(), center_rect.y};
			graphics::draw_rect(top_rect, graphics::color_black());
		}

		const int bot_rect_height = graphics::screen_height() - (center_rect.y + center_rect.h);
		if(bot_rect_height > 0) {
			SDL_Rect bot_rect = {0, graphics::screen_height() - bot_rect_height, graphics::screen_width(), bot_rect_height};
			graphics::draw_rect(bot_rect, graphics::color_black());
		}

		if(center_rect.x > 0) {
			SDL_Rect left_rect = {0, 0, center_rect.x, graphics::screen_height()};
			graphics::draw_rect(left_rect, graphics::color_black());
		}

		const int right_rect_width = graphics::screen_width() - (center_rect.x + center_rect.w);
		if(right_rect_width > 0) {
			SDL_Rect right_rect = {graphics::screen_width() - right_rect_width, 0, right_rect_width, graphics::screen_height()};
			graphics::draw_rect(right_rect, graphics::color_black());
		}

		static std::vector<float> x_angles;
		static std::vector<float> y_angles;

		if(x_angles.empty()) {
			for(float angle = 0; angle < 3.1459*2.0; angle += 0.2) {
				x_angles.push_back(cos(angle));
				y_angles.push_back(sin(angle));
			}
		}


		std::vector<GLfloat> varray;
		for(int n = 0; n != x_angles.size(); ++n) {
			const float xpos1 = center_x + radius*x_angles[n];
			const float ypos1 = center_y + radius*y_angles[n];
			const float xpos2 = center_x + (center_rect.w + radius)*x_angles[n];
			const float ypos2 = center_y + (center_rect.h + radius)*y_angles[n];
			varray.push_back(xpos1);
			varray.push_back(ypos1);
			varray.push_back(xpos2);
			varray.push_back(ypos2);
		}

		glColor4ub(0, 0, 0, 255);
#if defined(USE_SHADERS)
		gles2::manager gles2_manager(gles2::get_simple_shader());
		gles2::active_shader()->shader()->vertex_array(2, GL_FLOAT, 0, 0, &varray.front());
		glDrawArrays(GL_TRIANGLE_STRIP, 0, varray.size()/2);
#else
		glDisable(GL_TEXTURE_2D);
		glDisableClientState(GL_TEXTURE_COORD_ARRAY);

		glVertexPointer(2, GL_FLOAT, 0, &varray.front());
		glDrawArrays(GL_TRIANGLE_STRIP, 0, varray.size()/2);

		glEnableClientState(GL_TEXTURE_COORD_ARRAY);
		glEnable(GL_TEXTURE_2D);
#endif

		glColor4ub(255, 255, 255, 255);
	}
}

void show_end_game()
{
	const std::string msg = "to be continued...";
	graphics::texture t(font::render_text(msg, graphics::color_white(), 48));
	const int xpos = graphics::screen_width()/2 - t.width()/2;
	const int ypos = graphics::screen_height()/2 - t.height()/2;
	for(int n = 0; n <= msg.size(); ++n) {
		const GLfloat percent = GLfloat(n)/GLfloat(msg.size());
		SDL_Rect rect = {0, 0, graphics::screen_width(), graphics::screen_height()};
		graphics::draw_rect(rect, graphics::color_black());
		graphics::blit_texture(t, xpos, ypos, t.width()*percent, t.height(), 0.0,
						       0.0, 0.0, percent, 1.0);
		graphics::swap_buffers();
		SDL_Delay(40);
	}

	bool done = false;
	while(!done) {
		SDL_Event event;
		while(input::sdl_poll_event(&event)) {
			switch(event.type) {
			case SDL_QUIT:
			case SDL_KEYDOWN:
				done = true;
				break;
			}
		}
		joystick::update();
		for(int n = 0; n != 6; ++n) {
			if(joystick::button(n)) {
				done = true;
			}
		}
	}
}

void translate_mouse_event(SDL_Event *ev)
{
	if(ev->type == SDL_MOUSEMOTION) {
#if TARGET_IPHONE_SIMULATOR || TARGET_OS_IPHONE
        translate_mouse_coords(&ev->motion.x, &ev->motion.y);
		ev->motion.x = (ev->motion.x*graphics::screen_width())/preferences::virtual_screen_width() + last_draw_position().x/100;
		ev->motion.y = (ev->motion.y*graphics::screen_height())/preferences::virtual_screen_height() + last_draw_position().y/100;
#else
		ev->motion.x = (ev->motion.x*preferences::virtual_screen_width())/preferences::actual_screen_width() + last_draw_position().x/100;
		ev->motion.y = (ev->motion.y*preferences::virtual_screen_height())/preferences::actual_screen_height() + last_draw_position().y/100;
#endif
	} else if(ev->type == SDL_MOUSEBUTTONDOWN || ev->type == SDL_MOUSEBUTTONUP) {
#if TARGET_IPHONE_SIMULATOR || TARGET_OS_IPHONE
        translate_mouse_coords(&ev->button.x, &ev->button.y);
		ev->button.x = (ev->button.x*graphics::screen_width())/preferences::virtual_screen_width() + last_draw_position().x/100;
		ev->button.y = (ev->button.y*graphics::screen_height())/preferences::virtual_screen_height() + last_draw_position().y/100;
#else
		ev->button.x = (ev->button.x*preferences::virtual_screen_width())/preferences::actual_screen_width() + last_draw_position().x/100;
		ev->button.y = (ev->button.y*preferences::virtual_screen_height())/preferences::actual_screen_height() + last_draw_position().y/100;
#endif
	}
	//x = (x*graphics::screen_width())/preferences::virtual_screen_width() + last_draw_position().x/100;
	//y = (y*graphics::screen_height())/preferences::virtual_screen_height() + last_draw_position().y/100;
}

}

void begin_skipping_game() {
	++skipping_game;
}

void end_skipping_game() {
	skipping_game = 0;
}

bool is_skipping_game() {
	return skipping_game > 0;
}

void video_resize(const SDL_Event &event) 
{
#if SDL_VERSION_ATLEAST(2, 0, 0)
	int width = event.window.data1;
    int height = event.window.data2;
#else
    int width = event.resize.w;
    int height = event.resize.h;
#endif

	if(preferences::proportional_resize() == false) {
		const int aspect = (preferences::actual_screen_width()*1000)/preferences::actual_screen_height();

		if(preferences::actual_screen_width()*preferences::actual_screen_height() < width*height) {
			//making the window larger
			if((height*aspect)/1000 > width) {
				width = (height*aspect)/1000;
			} else if((height*aspect)/1000 < width) {
				height = (width*1000)/aspect;
			}
		} else {
			//making the window smaller
			if((height*aspect)/1000 > width) {
				height = (width*1000)/aspect;
			} else if((height*aspect)/1000 < width) {
				width = (height*aspect)/1000;
			}
		}

		//make sure we don't have some ugly fractional aspect ratio
		while((width*1000)/height != aspect) {
			++width;
			height = (width*1000)/aspect;
		}

	} else {
		preferences::set_virtual_screen_width(width);
		preferences::set_virtual_screen_height(height);
	}
	preferences::set_actual_screen_width(width);
	preferences::set_actual_screen_height(height);

#if !SDL_VERSION_ATLEAST(2, 0, 0)
    graphics::set_video_mode(width, height);
#endif
}

void level_runner::video_resize_event(const SDL_Event &event)
{
	static const int WindowResizeEventID = get_object_event_id("window_resize");
	game_logic::map_formula_callable_ptr callable(new game_logic::map_formula_callable);
#if SDL_VERSION_ATLEAST(2, 0, 0)
	callable->add("width", variant(event.window.data1));
	callable->add("height", variant(event.window.data2));
#else
	callable->add("width", variant(event.resize.w));
	callable->add("height", variant(event.resize.h));
#endif
	lvl_->player()->get_entity().handle_event(WindowResizeEventID, callable.get());
}

#if defined(USE_ISOMAP)

void level_runner::handle_mouse_over_voxel_objects(const SDL_Event &event,
	const std::vector<voxel::user_voxel_object_ptr>& voxel_objs, 
	game_logic::map_formula_callable_ptr callable, 
	const int basic_evt, 
	const int catch_all_event)
{
	static const int MouseEnterID = get_object_event_id("mouse_enter");
	static const int MouseLeaveID = get_object_event_id("mouse_leave");

	if(!lvl_->iso_world()) {
		return;
	}

	std::set<voxel::user_voxel_object_ptr> mouse_in;

	for(auto obj : voxel_objs) {
		if(event.type == SDL_MOUSEBUTTONDOWN) {
		} else if(event.type == SDL_MOUSEMOTION) {
			if(obj->is_mouseover_object() == false) {
				obj->set_mouseover_object();
				obj->handle_event(MouseEnterID, callable.get());
			}
			mouse_in.insert(obj);
		}
		obj->handle_event(basic_evt, callable.get());
	}

	for(auto obj : lvl_->iso_world()->get_objects()) {
		obj->handle_event(catch_all_event, callable.get());

		if(event.type == SDL_MOUSEMOTION) {
			if(mouse_in.find(obj) == mouse_in.end() && obj->is_mouseover_object()) {
				obj->set_mouseover_object(false);
				obj->handle_event(MouseLeaveID, callable.get());
			}
		}
	}
}

#endif


bool level_runner::handle_mouse_events(const SDL_Event &event)
{
	static const int MouseDownEventID = get_object_event_id("mouse_down");
	static const int MouseUpEventID = get_object_event_id("mouse_up");
	static const int MouseMoveEventID = get_object_event_id("mouse_move");
	static const int MouseDownEventAllID = get_object_event_id("mouse_down*");
	static const int MouseUpEventAllID = get_object_event_id("mouse_up*");
	static const int MouseMoveEventAllID = get_object_event_id("mouse_move*");


	static const int MouseEnterID = get_object_event_id("mouse_enter");
	static const int MouseLeaveID = get_object_event_id("mouse_leave");

	static const int MouseClickID = get_object_event_id("click");
	//static const int MouseDblClickID = get_object_event_id("dblclick");
	static const int MouseDragID = get_object_event_id("drag");
	static const int MouseDragStartID = get_object_event_id("drag_start");
	static const int MouseDragEndID = get_object_event_id("drag_end");

	if(paused) {
		// skip mouse event handling when paused.
		// XXX: when we become unpaused we need to reset the state of drag operations
		// and partial clicks.
		return false;
	}

	switch(event.type)
	{
#if defined(__ANDROID__) && !SDL_VERSION_ATLEAST(2, 0, 0)
		case SDL_JOYBUTTONDOWN:
		case SDL_JOYBUTTONUP:
		case SDL_JOYBALLMOTION:
			int x, mx = event.type == SDL_JOYBALLMOTION ? event.jball.xrel : event.jbutton.x;
			int y, my = event.type == SDL_JOYBALLMOTION ? event.jball.yrel : event.jbutton.y;
			int i = event.type == SDL_JOYBALLMOTION ? event.jball.ball : event.jbutton.button;
			int event_button_button = event.jbutton.button;
			int event_type = event.type == SDL_JOYBALLMOTION 
				? SDL_MOUSEMOTION
				: event.type == SDL_JOYBUTTONDOWN ? SDL_MOUSEBUTTONDOWN : SDL_MOUSEBUTTONUP;
#else
		case SDL_MOUSEBUTTONDOWN:
		case SDL_MOUSEBUTTONUP:
		case SDL_MOUSEMOTION:
		    int x, mx = event.type == SDL_MOUSEMOTION ? event.motion.x : event.button.x;
			int y, my = event.type == SDL_MOUSEMOTION ? event.motion.y : event.button.y;
			int event_type = event.type;
			int event_button_button = event.button.button;
#endif
            
#if TARGET_IPHONE_SIMULATOR || TARGET_OS_IPHONE
            translate_mouse_coords(&x,&y);
            translate_mouse_coords(&mx,&my);
            //std::cerr << x << ", " << y << " x, y\n";
#endif
			const int basic_evt = event_type == SDL_MOUSEBUTTONDOWN
				? MouseDownEventID 
				: event_type == SDL_MOUSEMOTION
					? MouseMoveEventID : MouseUpEventID;
			const int catch_all_event = event_type == SDL_MOUSEBUTTONDOWN 
				? MouseDownEventAllID 
				: event_type == SDL_MOUSEMOTION
					? MouseMoveEventAllID : MouseUpEventAllID;
			Uint8 button_state = input::sdl_get_mouse_state(0,0);
			if(!lvl_->gui_event(event)) {
				x = (mx*graphics::screen_width())/preferences::virtual_screen_width() + last_draw_position().x/100;
				y = (my*graphics::screen_height())/preferences::virtual_screen_height() + last_draw_position().y/100;
				game_logic::map_formula_callable_ptr callable(new game_logic::map_formula_callable);
				callable->add("mouse_x", variant(x));
				callable->add("mouse_y", variant(y));
				if(event_type != SDL_MOUSEMOTION) {
					callable->add("mouse_button", variant(event_button_button));
				} else {
					callable->add("mouse_button", variant(button_state));
				}
#if defined(USE_ISOMAP)
				glm::vec3 v3 = lvl_->camera()->screen_to_world(mx, my, preferences::actual_screen_width(), preferences::actual_screen_height());
				callable->add("world_point", vec3_to_variant(v3));
				glm::ivec3 iv3 = lvl_->camera()->get_facing(v3) + glm::ivec3(int(floor(v3.x)), int(floor(v3.y)), int(floor(v3.z)));
				callable->add("voxel_point", ivec3_to_variant(iv3));

				std::vector<voxel::user_voxel_object_ptr> voxel_objs;
				if(lvl_->iso_world()) {
					lvl_->iso_world()->get_objects_at_point(v3, voxel_objs);
				}
				handle_mouse_over_voxel_objects(event, voxel_objs, callable, basic_evt, catch_all_event);
#endif
				std::vector<variant> items;
				// Grab characters around point, z-order sort them, so that when
				// we process them we go from highest to lowest, allowing a higher
				// object to swallow an event before the lower ones get it.
				std::vector<entity_ptr> cs = lvl_->get_characters_at_point(x, y, last_draw_position().x/100, last_draw_position().y/100);
#if defined(USE_ISOMAP)
				std::vector<entity_ptr> wcs = lvl_->get_characters_at_world_point(v3);
				cs.insert(cs.end(), wcs.begin(), wcs.end());
#endif
				std::sort(cs.begin(), cs.end(), zorder_compare);
				std::vector<entity_ptr>::iterator it;
				bool handled = false;
				bool click_handled = false;
				std::set<entity_ptr> mouse_in;
				for(it = cs.begin(); it != cs.end(); ++it) {
					entity_ptr& e = *it;
					rect m_area = e->mouse_over_area();
					m_area += e->midpoint();
					// n.b. mouse_over_area is relative to the object.
					if(m_area.w() != 0) {
						point p(x,y);
						if(e->use_absolute_screen_coordinates()) {
							p = point(mx,my);
						}
						if(point_in_rect(p, m_area) == false) {
							continue;
						}
					}

					if(event_type == SDL_MOUSEBUTTONDOWN) {
						e->set_mouse_buttons(e->get_mouse_buttons() | SDL_BUTTON(event_button_button));
					} else if(event_type == SDL_MOUSEMOTION) {
						// handling for mouse_enter
						if(e->is_mouse_over_entity() == false) {
							if((e->get_mouseover_delay() == 0 || unsigned(lvl_->cycle()) > e->get_mouseover_trigger_cycle())) {
								e->handle_event(MouseEnterID, callable.get());
								e->set_mouse_over_entity();
							} else if(e->get_mouseover_trigger_cycle() == INT_MAX) {
								e->set_mouseover_trigger_cycle(e->get_mouseover_delay() + lvl_->cycle());
							}
						}
						mouse_in.insert(e);
					}

					handled |= e->handle_event(basic_evt, callable.get());
					if(event_type == SDL_MOUSEBUTTONUP && !click_handled && e->is_being_dragged() == false) {
						e->handle_event(MouseClickID, callable.get());
						if((*it)->mouse_event_swallowed()) {
							click_handled = true;
						}
					}
					items.push_back(variant(e.get()));
				}
				// Handling for "catch all" mouse events.
				callable->add("handled", variant::from_bool(handled));
				variant obj_ary(&items);
				callable->add("objects_under_mouse", obj_ary);
				std::vector<entity_ptr> level_chars(level::current().get_chars());
				bool drag_handled = false;
				foreach(entity_ptr object, level_chars) {
					if(object) {
						object->handle_event(catch_all_event, callable.get());

						// drag handling
						if(event_type == SDL_MOUSEBUTTONUP && !drag_handled) {
							object->set_mouse_buttons(object->get_mouse_buttons() & ~SDL_BUTTON(event_button_button));
							if(object->get_mouse_buttons() == 0 && object->is_being_dragged()) {
								object->handle_event(MouseDragEndID, callable.get());
								object->set_being_dragged(false);
								if(object->mouse_event_swallowed()) {
									drag_handled = true;
								}
							}
						} else if(event_type == SDL_MOUSEMOTION && !drag_handled) {
							// drag check.
							if(object->is_being_dragged()) {
								if(object->get_mouse_buttons() & button_state) {
									object->handle_event(MouseDragID, callable.get());
								} else {
									object->handle_event(MouseDragEndID, callable.get());
									object->set_being_dragged(false);
								}
								if(object->mouse_event_swallowed()) {
									drag_handled = true;
								}
							} else if(object->get_mouse_buttons() & button_state) {
								// start drag.
								object->handle_event(MouseDragStartID, callable.get());
								object->set_being_dragged();
								if(object->mouse_event_swallowed()) {
									drag_handled = true;
								}
							}
						}
					}
				}

				if(event_type == SDL_MOUSEMOTION) {
					// handling for mouse_leave
					level_chars = level::current().get_chars();
					foreach(const entity_ptr& e, level_chars) {
						if(e) {
							// n.b. mouse_over_area is relative to the object.
							rect m_area = e->mouse_over_area();
							m_area += e->midpoint();
							bool has_m_area = m_area.w() != 0;
							point p(x,y);
							if(e->use_absolute_screen_coordinates()) {
								p = point(mx,my);
							}

							if(mouse_in.find(e) == mouse_in.end()) {
								e->set_mouseover_trigger_cycle(INT_MAX);
							}

							if(mouse_in.find(e) == mouse_in.end()) {
								if(has_m_area == false) {
									if(e->is_mouse_over_entity()) {
										e->handle_event(MouseLeaveID, callable.get());
										e->set_mouse_over_entity(false);
									}
								} else {
									if(point_in_rect(p, m_area) == false && e->is_mouse_over_entity()) {
										e->handle_event(MouseLeaveID, callable.get());
										e->set_mouse_over_entity(false);
									}
								}								
							}
						}
					}
				}
			}
			break;
	}
	return false;
}

void level_runner::show_pause_title()
{
	if(!editor_) {
		set_scene_title("Paused\n\n\n(ctrl-p)", paused ? INT_MAX : 25);
	}
}

level_runner* level_runner::get_current()
{
	return current_level_runner;
}

level_runner::level_runner(boost::intrusive_ptr<level>& lvl, std::string& level_cfg, std::string& original_level_cfg)
  : lvl_(lvl), level_cfg_(level_cfg), original_level_cfg_(original_level_cfg),
    editor_(NULL)
#ifndef NO_EDITOR
	, history_trails_state_id_(-1), object_reloads_state_id_(-1),
	tile_rebuild_state_id_(-1)
#endif
{
	quit_ = false;
	force_return_ = false;

	current_second_ = time(NULL);
	current_fps_ = 0;
	next_fps_ = 0;
	current_cycles_ = 0;
	next_cycles_ = 0;
	current_delay_ = 0;
	next_delay_ = 0;
	current_draw_ = 0;
	next_draw_ = 0;
	current_flip_ = 0;
	next_flip_ = 0;
	current_process_ = 0;
	next_process_ = 0;
	current_events_ = 0;

	nskip_draw_ = 0;

	cycle = 0;
	die_at = -1;
	paused = false;
	done = false;
	start_time_ = SDL_GetTicks();
	pause_time_ = -global_pause_time;
}

void level_runner::start_editor()
{
#ifndef NO_EDITOR
	if(!editor_) {
		controls::control_backup_scope ctrl_backup;
		editor_ = editor::get_editor(lvl_->id().c_str());
		editor_resolution_manager_.reset(new editor_resolution_manager(editor_->xres(), editor_->yres()));
		editor_->set_playing_level(lvl_);
		editor_->setup_for_editing();
		lvl_->set_editor();
		lvl_->set_as_current_level();
		init_history_slider();
	} else {
		//Pause the game and set the level to its original
		//state if the user presses ctrl+e twice.
		paused = !paused;
		show_pause_title();
		editor_->reset_playing_level(false);
		last_draw_position().init = false;
		init_history_slider();
		if(!paused) {
			controls::read_until(lvl_->cycle());
		}
	}
#endif
}

void level_runner::close_editor()
{
#ifndef NO_EDITOR
	if(editor_->mouselook_mode()) {
		SDL_SetRelativeMouseMode(SDL_FALSE);
	}
	editor_ = NULL;
	history_slider_.reset();
	history_button_.reset();
	history_trails_.clear();
	editor_resolution_manager_.reset();
	lvl_->mutate_value("zoom", variant(1));
	lvl_->set_editor(false);
	paused = false;
	show_pause_title();
	controls::read_until(lvl_->cycle());
	init_history_slider();
#endif
}

bool level_runner::play_level()
{
	const current_level_runner_scope current_level_runner_setter(this);

	sound::stop_looped_sounds(NULL);

	lvl_->set_as_current_level();
	bool reversing = false;

	if(preferences::edit_on_start()) {
		start_editor();	
	}

	while(!done && !quit_ && !force_return_) {
#if SDL_VERSION_ATLEAST(2, 0, 0)
		const Uint8 *key = SDL_GetKeyboardState(NULL);
		if(key[SDL_SCANCODE_T] && preferences::record_history()
#else
		if(key[SDLK_t] && preferences::record_history()
#endif
#ifndef NO_EDITOR
			&& (!editor_ || !editor_->has_keyboard_focus())
			&& (!console_ || !console_->has_keyboard_focus())
#endif
		) {
				if(!reversing) {
					pause_time_ -= SDL_GetTicks();
				}
				reverse_cycle();
				reversing = true;
		} else {
			if(reversing) {
				controls::read_until(lvl_->cycle());
				pause_time_ += SDL_GetTicks();
			}
			reversing = false;
			bool res = play_cycle();
			if(!res) {
				return quit_;
			}

			if(preferences::record_history()) {
				lvl_->backup();
			}
		}
	}

	return quit_;
}

namespace {
void load_level_thread(const std::string& lvl, level** res) {
	try {
		*res = load_level(lvl);
	} catch(const graphics::texture::worker_thread_error&) {
		std::cerr << "LOAD LEVEL FAILED: MUST DO IN MAIN THREAD\n";
	}
}

std::set<std::string> g_levels_modified;

void level_file_modified(std::string lvl_path) {
	fprintf(stderr, "XX LVL MODIFIED: %s\n", lvl_path.c_str());
	g_levels_modified.insert(lvl_path);
}
}

bool level_runner::play_cycle()
{
	static settings_dialog settings_dialog;

	const preferences::alt_frame_time_scope alt_frame_time_scoper(preferences::has_alt_frame_time() && SDL_GetModState()&KMOD_ALT);
	if(controls::first_invalid_cycle() >= 0) {
		lvl_->replay_from_cycle(controls::first_invalid_cycle());
		controls::mark_valid();
	}

	background_task_pool::pump();

	performance_data current_perf(current_fps_,50,0,0,0,0,0,custom_object::events_handled_per_second,"");

	if(preferences::internal_tbs_server()) {
		tbs::internal_server::process();
	}

	if(controls::num_players() > 1) {
		lvl_->backup();
	}
	
#if defined(USE_BOX2D)
	box2d::world_ptr world = box2d::world::our_world_ptr();
	if(world && !paused) {
		world->step(1.0f/50.0f);
	}
#endif

	boost::scoped_ptr<controls::local_controls_lock> controls_lock;
#ifndef NO_EDITOR
	if(editor_ && editor_->has_keyboard_focus() ||
	   console_ && console_->has_keyboard_focus()) {
		controls_lock.reset(new controls::local_controls_lock);
	}

	static bool pumped_file_mods = false;
	if(editor_ || console_ || pumped_file_mods) {
		sys::pump_file_modifications();
		pumped_file_mods = true;
	}

	if(editor_) {

		controls::control_backup_scope ctrl_backup;
		editor_->set_pos(last_draw_position().x/100 - (editor_->zoom()-1)*(graphics::screen_width()-editor::sidebar_width())/2, last_draw_position().y/100 - (editor_->zoom()-1)*(graphics::screen_height())/2);
		editor_->process();
		lvl_->complete_rebuild_tiles_in_background();
		lvl_->set_as_current_level();

		lvl_->mutate_value("zoom", variant(decimal(1.0/editor_->zoom())));

		custom_object_type::reload_modified_code();
		graphics::texture::clear_modified_files_from_cache();

		if(lvl_->cycle()%25 == 0) {
			background::load_modified_backgrounds();
		}

		if(history_trails_.empty() == false && (tile_rebuild_state_id_ != level::tile_rebuild_state_id() || history_trails_state_id_ != editor_->level_state_id() || object_reloads_state_id_ != custom_object_type::num_object_reloads())) {
			update_history_trails();
		}

		static std::set<std::string> monitoring_level_files;
		const std::string& level_path = get_level_path(lvl_->id());
		if(monitoring_level_files.count(level_path) == 0) {
			monitoring_level_files.insert(level_path);

			fprintf(stderr, "XX NOTIFY ON MOD: %s\n", level_path.c_str());
			sys::notify_on_file_modification(level_path, boost::bind(level_file_modified, level_path));
		}

		if(g_levels_modified.count(level_path)) {
			fprintf(stderr, "XX REPLAY ON MOD: %s\n", level_path.c_str());
			g_levels_modified.erase(level_path);
// THIS FEATURE DISABLED FOR NOW. TODO: FIX IT. It allows the level to be
// replayed from the start when the level.cfg is modified, allowing
// 'instant updates'. It would occur even if the game saved the level though
// which is bad and makes saves slow.
//			replay_level_from_start();
		}
	}
#endif

#if defined(USE_ISOMAP)
	static bool mouselook_state = false;
	if(mouselook_state != lvl_->is_mouselook_enabled() && editor_ == NULL && !paused) {
		mouselook_state = lvl_->is_mouselook_enabled();
		SDL_SetRelativeMouseMode(lvl_->is_mouselook_enabled() ? SDL_TRUE : SDL_FALSE);
		SDL_GetRelativeMouseState(NULL, NULL);
	}
	if(editor_ && mouselook_state) {
		SDL_SetRelativeMouseMode(SDL_FALSE);
		mouselook_state = false;
	}
#endif

	const bool is_multiplayer = controls::num_players() > 1;

	int desired_end_time = start_time_ + pause_time_ + global_pause_time + cycle*preferences::frame_time_millis() + preferences::frame_time_millis();

	if(!is_multiplayer) {
		const int ticks = SDL_GetTicks();
		if(desired_end_time < ticks || alt_frame_time_scoper.active()) {
			const int new_desired_end_time = ticks + preferences::frame_time_millis();
			pause_time_ += new_desired_end_time - desired_end_time;
			desired_end_time = new_desired_end_time;
		}
	}

	//record player movement every minute on average.
#if !TARGET_OS_HARMATTAN && !TARGET_OS_IPHONE
	if(rand()%3000 == 0 && lvl_->player()) {
		point p = lvl_->player()->get_entity().midpoint();

		if(last_stats_point_level_ == lvl_->id()) {
			stats::entry("move").add_player_pos();
		}

		last_stats_point_ = p;
		last_stats_point_level_ = lvl_->id();
	}
#endif

	if(die_at <= 0 && lvl_->players().size() == 1 && lvl_->player() && lvl_->player()->get_entity().hitpoints() <= 0) {
		die_at = cycle;
	}

	if(editor_ && die_at > 0 && cycle >= die_at + 30) {
#ifndef NO_EDITOR
		die_at = -1;

		//If the player dies in the editor, return this level to its
		//initial state.
		editor_->reset_playing_level(false);
		last_draw_position().init = false;
#endif

	} else if(die_at > 0 && cycle >= die_at + 30) {
		die_at = -1;

		foreach(entity_ptr e, lvl_->get_chars()) {
			e->handle_event(OBJECT_EVENT_PLAYER_DEATH);
		}

		//record stats of the player's death
		lvl_->player()->get_entity().record_stats_movement();
		stats::entry("die").add_player_pos();
		last_stats_point_level_ = "";

		entity_ptr save = lvl_->player()->get_entity().save_condition();
		if(!save) {
			return false;
		}

		prepare_transition_scene(*lvl_, last_draw_position());

		preload_level(save->get_player_info()->current_level());
		transition_scene(*lvl_, last_draw_position(), true, fade_scene);
		sound::stop_looped_sounds(NULL);
		level* new_level = load_level(save->get_player_info()->current_level());

		if(!new_level->music().empty()) {
			sound::play_music(new_level->music());
		}

		set_scene_title(new_level->title());
		new_level->add_player(save);
		new_level->set_as_current_level();
		save->save_game();
		save->handle_event(OBJECT_EVENT_LOAD_CHECKPOINT);
		place_entity_in_level(*new_level, *save);
		lvl_.reset(new_level);
		last_draw_position() = screen_position();

		//trigger a garbage collection of objects now.
		custom_object::run_garbage_collection();
	} else if(lvl_->players().size() > 1) {
		foreach(const entity_ptr& c, lvl_->players()) {
			if(c->hitpoints() <= 0) {
				//in multiplayer we respawn on death
				c->respawn_player();
			}
		}
	}

	const level::portal* portal = lvl_->get_portal();
	if(portal) {
		//we might want to change the portal, so copy it and make it mutable.
		level::portal mutable_portal = *portal;
		portal = &mutable_portal;

		level_cfg_ = portal->level_dest;
		if(level_cfg_.empty()) {
			//the portal is within the same level

			if(portal->dest_label.empty() == false) {
				const_entity_ptr dest_door = lvl_->get_entity_by_label(portal->dest_label);
				if(dest_door) {
					mutable_portal.dest = point(dest_door->x() + dest_door->teleport_offset_x()*dest_door->face_dir(), dest_door->y() + dest_door->teleport_offset_y());
					mutable_portal.dest_starting_pos = false;
				}

			}
			last_draw_position() = screen_position();

			player_info* player = lvl_->player();
			if(portal->new_playable) {
				game_logic::map_formula_callable_ptr callable(new game_logic::map_formula_callable());
				callable->add("new_playable", variant(portal->new_playable.get()));
				player->get_entity().handle_event("player_change_on_teleport", callable.get());
				lvl_->add_player(portal->new_playable);
				player = lvl_->player();
			}

			if(player) {
				player->get_entity().set_pos(portal->dest);
				if(!player->get_entity().no_move_to_standing() && !portal->no_move_to_standing){
					player->get_entity().move_to_standing(*lvl_);
				}
			}
		} else {
			//the portal is to another level
#ifndef NO_EDITOR
			if(editor_) {
				editor_->confirm_quit(false);
			}
#endif
			
			if (preferences::load_compiled())
			{
				level::summary summary = level::get_summary(level_cfg_);
				if(!summary.music.empty()) {
					sound::play_music(summary.music);
				}
			}

			prepare_transition_scene(*lvl_, last_draw_position());

			const std::string transition = portal->transition;
			if(transition == "flip") {
				transition_scene(*lvl_, last_draw_position(), true, flip_scene);
			} else if(transition == "instant") {
				//do nothing
			} else if(transition != "fade") {
				transition_scene(*lvl_, last_draw_position(), true, iris_scene);
			} else {
				preload_level(level_cfg_);
				transition_scene(*lvl_, last_draw_position(), true, fade_scene);
			}

			sound::stop_looped_sounds(NULL);

			boost::intrusive_ptr<level> new_level(load_level(level_cfg_));
			if (!preferences::load_compiled() && !new_level->music().empty())
				sound::play_music(new_level->music());

			if(portal->dest_label.empty() == false) {
				//the label of an object was specified as an entry point,
				//so set our position there.
				const_entity_ptr dest_door = new_level->get_entity_by_label(portal->dest_label);
				if(dest_door) {
					mutable_portal.dest = point(dest_door->x() + dest_door->teleport_offset_x()*dest_door->face_dir(), dest_door->y() + dest_door->teleport_offset_y());
					mutable_portal.dest_starting_pos = false;
				}
			}

			if(editor_) {
				new_level->set_editor();
			}

			new_level->set_as_current_level();

			set_scene_title(new_level->title());
			point dest = portal->dest;
			if(portal->dest_str.empty() == false) {
				dest = new_level->get_dest_from_str(portal->dest_str);
			} else if(portal->dest_starting_pos) {
				const player_info* new_player;
				if(portal->new_playable) {
					new_player = portal->new_playable->get_player_info();
				} else {
					new_player = new_level->player();
				}
				if(new_player) {
					dest = point(new_player->get_entity().x(), new_player->get_entity().y());
				}
			}

			player_info* player = lvl_->player();
			if(portal->new_playable) {
				game_logic::map_formula_callable_ptr callable(new game_logic::map_formula_callable());
				callable->add("new_playable", variant(portal->new_playable.get()));
				player->get_entity().handle_event("player_change_on_teleport", callable.get());
			}

			if(player && portal->saved_game == false) {
				if(portal->new_playable) {
					player = portal->new_playable->get_player_info();
				}
				player->get_entity().set_pos(dest);
				new_level->add_player(&player->get_entity());
				if(!player->get_entity().no_move_to_standing() && !portal->no_move_to_standing){
					player->get_entity().move_to_standing(*new_level);
				}
				player->get_entity().handle_event("enter_level");
			} else {
				player = new_level->player();
			}

			//if we're in a multiplayer level then going through a portal
			//will take us out of multiplayer.
			if(lvl_->players().size() != new_level->players().size()) {
				lvl_ = new_level;
				done = true;
				throw multiplayer_exception();
			}

			lvl_ = new_level;
			last_draw_position() = screen_position();

			//garbage collect objects from the last level.
			custom_object::run_garbage_collection();

			if(transition == "flip") {
				transition_scene(*lvl_, last_draw_position(), false, flip_scene);
			}
#ifndef NO_EDITOR
			if(editor_) {
				editor_ = editor::get_editor(lvl_->id().c_str());
				editor_->set_playing_level(lvl_);
				editor_->setup_for_editing();
				lvl_->set_as_current_level();
				lvl_->set_editor();
				init_history_slider();
			}
#endif

			//we always want to exit this function so that we don't
			//draw the new level when it hasn't had a chance to process.
			return !done;
		}
	}

	joystick::update();
	bool should_pause = false;

#if SDL_VERSION_ATLEAST(2, 0, 0)
	SDL_StartTextInput();
#endif
	if(message_dialog::get() == NULL) {
		SDL_Event event;
<<<<<<< HEAD
		while(input::sdl_poll_event(&event)) {
			//std::cerr << "Got event (level_runner 672): " << (int) event.type << ".\n";
=======
		while(SDL_PollEvent(&event)) {
			
>>>>>>> c0bcb1b0
#if TARGET_IPHONE_SIMULATOR || TARGET_OS_HARMATTAN || TARGET_OS_IPHONE
			should_pause = settings_dialog.handle_event(event);
#endif
			bool swallowed = false;
#ifndef NO_EDITOR
			if(console_) {
				swallowed = console_->process_event(event, swallowed);
			}

			if(history_slider_ && paused) {
				swallowed = history_slider_->process_event(event, swallowed) || swallowed;
				swallowed = history_button_->process_event(event, false) || swallowed;
			}

			if(editor_) {
				swallowed = editor_->handle_event(event, swallowed) || swallowed;
				lvl_->set_as_current_level();

				if(editor::last_edited_level() != lvl_->id() && editor_->confirm_quit()) {

					level* new_level = load_level(editor::last_edited_level());
					if(editor_) {
						new_level->set_editor();
					}

					new_level->set_as_current_level();

					if(!new_level->music().empty()) {
						sound::play_music(new_level->music());
					}

					set_scene_title(new_level->title());
					lvl_.reset(new_level);

					lvl_->editor_clear_selection();
					editor_ = editor::get_editor(lvl_->id().c_str());
					editor_->set_playing_level(lvl_);
					editor_->setup_for_editing();
					lvl_->set_as_current_level();
					lvl_->set_editor();
					init_history_slider();

				}

				if(editor_->done()) {
					close_editor();
				}
			}

#endif

			swallowed = joystick::pump_events(event, swallowed);

			{
				// pre-translate the mouse positions.
				SDL_Event ev(event);
				translate_mouse_event(&ev);
				foreach(const entity_ptr& e, lvl_->get_active_chars()) {
					custom_object* custom_obj = dynamic_cast<custom_object*>(e.get());
					swallowed = custom_obj->handle_sdl_event(ev, swallowed);
				}
			}

			if(swallowed) {
				continue;
			}

			switch(event.type) {
			case SDL_QUIT: {
				stats::entry("quit").add_player_pos();
				done = true;
				quit_ = true;
				break;
			}
#if !SDL_VERSION_ATLEAST(2, 0, 0)
			case SDL_VIDEORESIZE: video_resize(event); video_resize_event(event); continue;
#endif
#if TARGET_IPHONE_SIMULATOR || TARGET_OS_IPHONE || (defined(__ANDROID__) && SDL_VERSION_ATLEAST(2, 0, 0))
			// make sure nothing happens while the app is supposed to be "inactive"
			case SDL_WINDOWEVENT:
				if (event.window.event == SDL_WINDOWEVENT_MINIMIZED)
				{
					SDL_Event e;
					while (SDL_WaitEvent(&e))
					{
						if (e.type == SDL_WINDOWEVENT && e.window.event == SDL_WINDOWEVENT_RESTORED)
							break;
					}
				}
			break;
#elif TARGET_OS_HARMATTAN
			// make sure nothing happens while the app is supposed to be "inactive"
			case SDL_ACTIVEEVENT:
				if (event.active.state & SDL_APPINPUTFOCUS && event.active.gain == 0)
				{
					SDL_Event e;
					while (SDL_WaitEvent(&e))
					{
						if (e.type == SDL_ACTIVEEVENT && e.active.state & SDL_APPINPUTFOCUS && e.active.gain == 1)
							break;
					}
				}
			break;
#elif TARGET_BLACKBERRY
			// make sure nothing happens while the app is supposed to be "inactive"
			case SDL_ACTIVEEVENT:
				if (event.active.state & SDL_APPINPUTFOCUS && event.active.gain == 0)
				{
					write_autosave();
					preferences::save_preferences();

					SDL_Event e;
					while (SDL_WaitEvent(&e))
					{
						if (e.type == SDL_ACTIVEEVENT && e.active.state & SDL_APPINPUTFOCUS && e.active.gain == 1)
							break;
					}
				}
			break;
			case SDL_USEREVENT:
				if(event.user.code == ST_EVENT_SWIPE_DOWN) {
					should_pause = true;
				}
			break;
#elif defined(__ANDROID__) && !SDL_VERSION_ATLEAST(2, 0, 0)
			// make sure nothing happens while the app is supposed to be "inactive"
			case SDL_ACTIVEEVENT:
				if (event.active.state & SDL_APPACTIVE && !event.active.gain)
				{
					write_autosave();
					preferences::save_preferences();
					
					SDL_Event e;
					while (SDL_WaitEvent(&e))
					{
						if (e.type == SDL_ACTIVEEVENT && e.active.state & SDL_APPINPUTFOCUS && e.active.gain == 1)
							break;
					}
				}
			break;
#else
#if SDL_VERSION_ATLEAST(2, 0, 0)
			case SDL_WINDOWEVENT:
				if((event.window.event == SDL_WINDOWEVENT_FOCUS_GAINED 
					|| event.window.event == SDL_WINDOWEVENT_FOCUS_LOST)
					&& preferences::allow_autopause()) {
					if(event.window.event == SDL_WINDOWEVENT_FOCUS_LOST) {
						if(!paused && !editor_) {
							toggle_pause();
						}
					} else {
						if(paused) {
							toggle_pause();
						}
					}
				} else if(event.window.event == SDL_WINDOWEVENT_RESIZED) {
					video_resize(event); 
					video_resize_event(event);
				}
			break;
#endif // SDL_VERSION_ATLEAST
#endif
			case SDL_KEYDOWN: {
#if SDL_VERSION_ATLEAST(2, 0, 0)
				const SDL_Keymod mod = SDL_GetModState();
				const SDL_Keycode key = event.key.keysym.sym;
#else
				const SDLMod mod = SDL_GetModState();
				const SDLKey key = event.key.keysym.sym;
#endif
				//std::cerr << "Key #" << (int) key << ".\n";
				if(key == SDLK_ESCAPE) {
					if(editor_) {
#ifndef NO_EDITOR
						close_editor();
#endif
					} else {
						should_pause = true;
					}
					break;
				} else if(key == SDLK_d && (mod&KMOD_CTRL)) {
#ifndef NO_EDITOR
					if(!console_ && lvl_->player()) {
						console_.reset(new debug_console::console_dialog(*lvl_, lvl_->player()->get_entity()));
					} else {
						console_.reset();
					}
#endif

				} else if(key == SDLK_e && (mod&KMOD_CTRL)) {
#ifndef NO_EDITOR
					start_editor();
#endif
				} else if(key == SDLK_r && (mod&KMOD_CTRL) && editor_) {
#ifndef NO_EDITOR
					//We're in the editor and we want to refresh the level
					//to its original state. If alt is held, we also
					//reset the player.
					const bool reset_pos = mod&KMOD_ALT;
					editor_->reset_playing_level(!reset_pos);

					if(reset_pos) {
						//make the camera jump to the player
						last_draw_position().init = false;
					}
#endif
				} else if(key == SDLK_s && (mod&KMOD_CTRL) && !editor_) {
					std::cerr << "SAVING...\n";
					std::string data;
					
					variant lvl_node = lvl_->write();
					if(sound::current_music().empty() == false) {
						lvl_node = lvl_node.add_attr(variant("music"), variant(sound::current_music()));
					}
					sys::write_file(preferences::save_file_path(), lvl_node.write_json(true));
				} else if(key == SDLK_s && (mod&KMOD_ALT)) {
#if !defined(__native_client__)
					const std::string fname = std::string(preferences::user_data_path()) + "screenshot.png";
					IMG_SaveFrameBuffer(fname.c_str(), 5);
					boost::shared_ptr<upload_screenshot_info> info(new upload_screenshot_info);
					background_task_pool::submit(
					  boost::bind(upload_screenshot, fname, info),
					  boost::bind(done_upload_screenshot, info));
#endif
				} else if(key == SDLK_l && (mod&KMOD_CTRL)) {
					preferences::set_use_pretty_scaling(!preferences::use_pretty_scaling());
					graphics::surface_cache::clear();
					graphics::texture::clear_cache();
				} else if(key == SDLK_i && lvl_->player()) {
// INVENTORY CURRENTLY DISABLED
//					pause_scope pauser;
//					show_inventory(*lvl_, lvl_->player()->get_entity());
				} else if(key == SDLK_m && mod & KMOD_CTRL) {
					sound::mute(!sound::muted()); //toggle sound
				} else if(key == SDLK_p && mod & KMOD_CTRL) {
					paused = !paused;
#ifndef NO_EDITOR
					init_history_slider();
#endif
					show_pause_title();
					if(!paused) {
						controls::read_until(lvl_->cycle());
					}
				} else if(key == SDLK_p && mod & KMOD_ALT) {
					preferences::set_use_pretty_scaling(!preferences::use_pretty_scaling());
					graphics::texture::clear_textures();
				} else if(key == SDLK_f && mod & KMOD_CTRL && !preferences::no_fullscreen_ever()) {
					preferences::set_fullscreen(!preferences::fullscreen());
					graphics::set_video_mode(graphics::screen_width(), graphics::screen_height());
				}
				break;
			}
#if defined(__ANDROID__)
            case SDL_JOYBUTTONUP:
            case SDL_JOYBUTTONDOWN:
            case SDL_JOYBALLMOTION:
                iphone_controls::handle_event(event);
				handle_mouse_events(event);
                break;
#elif defined(TARGET_OS_HARMATTAN) || defined(TARGET_BLACKBERRY)
			case SDL_MOUSEMOTION:
			case SDL_MOUSEBUTTONDOWN:
			case SDL_MOUSEBUTTONUP:
				iphone_controls::handle_event(event);
				handle_mouse_events(event);
				break;
#elif TARGET_IPHONE_SIMULATOR || TARGET_OS_IPHONE
                case SDL_MOUSEMOTION:
                case SDL_MOUSEBUTTONDOWN:
                case SDL_MOUSEBUTTONUP:
                    handle_mouse_events(event);
                    break;
#else
#ifndef NO_EDITOR
			case SDL_MOUSEBUTTONDOWN:
				if(console_.get()) {
					int mousex, mousey;
					input::sdl_get_mouse_state(&mousex, &mousey);
					entity_ptr selected = lvl_->get_next_character_at_point(last_draw_position().x/100 + mousex, last_draw_position().y/100 + mousey, last_draw_position().x/100, last_draw_position().y/100);
					if(selected) {
						lvl_->set_editor_highlight(selected);
						console_->set_focus(selected);
					}
				} else {
					handle_mouse_events(event);
				}
				break;

			case SDL_MOUSEMOTION:
				handle_mouse_events(event);
				break;

			case SDL_MOUSEBUTTONUP:
				handle_mouse_events(event);
				break;
#endif // NO_EDITOR
#endif
			default:
				break;
			}
		}
		
		if (should_pause)
		{
#if defined(USE_ISOMAP)
			if(mouselook_state) {
				SDL_SetRelativeMouseMode(SDL_FALSE);
			}
#endif
			settings_dialog.reset();
			const PAUSE_GAME_RESULT result = show_pause_game_dialog();

			handle_pause_game_result(result);
#if defined(USE_ISOMAP)
			if(done) {
				mouselook_state = false;
			}
			if(mouselook_state) {
				SDL_SetRelativeMouseMode(SDL_TRUE);
				SDL_GetRelativeMouseState(NULL, NULL);
			}
#endif
		}
	}

	if(message_dialog::get()) {
		message_dialog::get()->process();
		pause_time_ += preferences::frame_time_millis();
	} else {
		if (!paused && pause_stack == 0) {
			const int start_process = SDL_GetTicks();

			try {
				debug_console::process_graph();
				lvl_->process();
			} catch(interrupt_game_exception& e) {
				handle_pause_game_result(e.result);
			}

			const int process_time = SDL_GetTicks() - start_process;
			next_process_ += process_time;
			current_perf.process = process_time;
		} else {
			pause_time_ += preferences::frame_time_millis();
		}
	}

	if(lvl_->end_game()) {
		transition_scene(*lvl_, last_draw_position(), false, fade_scene);
		show_end_game();
		done = true;
		return true;
	}

	const int MaxSkips = 3;

	const int start_draw = SDL_GetTicks();
	if(start_draw < desired_end_time || nskip_draw_ >= MaxSkips) {
		bool should_draw = true;
		
		if(editor_ && paused) {
#ifndef NO_EDITOR
			const int xpos = editor_->xpos();
			const int ypos = editor_->ypos();
			editor_->handle_scrolling();
			last_draw_position().x += (editor_->xpos() - xpos)*100;
			last_draw_position().y += (editor_->ypos() - ypos)*100;

			float target_zoom = 1.0/editor_->zoom();
			float diff = target_zoom - last_draw_position().zoom;
			float amount = diff/10.0;
			float dir = amount > 0.0 ? 1.0 : -1.0;
			if(amount*dir < 0.02) {
				amount = 0.02*dir;
			}

			if(amount*dir > diff*dir) {
				amount = diff;
			}
			last_draw_position().zoom += amount;
#endif
		} else {
			should_draw = update_camera_position(*lvl_, last_draw_position(), NULL, !is_skipping_game());
		}

#if defined(USE_ISOMAP)
		bool editor_mouselook = false;
#ifndef NO_EDITOR
		if(editor_) {
			editor_mouselook = editor_->mouselook_mode();
		}
#endif
		if(mouselook_state || editor_mouselook) {
			const camera_callable_ptr& cam = lvl_->camera();
			if(cam) {
				int rmx, rmy;
				SDL_GetRelativeMouseState(&rmx, &rmy);
				if(lvl_->is_mouselook_inverted()) {
					rmy = -rmy;
				}
				cam->set_hangle(cam->hangle() + cam->mousespeed() * rmx);
				cam->set_vangle(cam->vangle() + cam->mousespeed() * rmy);

				cam->compute_view();
			}
		}
#endif

		lvl_->process_draw();

		if(should_draw) {
#ifndef NO_EDITOR
#if SDL_VERSION_ATLEAST(2, 0, 0)
			const Uint8 *key = SDL_GetKeyboardState(NULL);
			if(editor_ && key[SDL_SCANCODE_L] && !editor_->has_keyboard_focus() && (!console_ || !console_->has_keyboard_focus())) {
#else
			if(editor_ && key[SDLK_l] && !editor_->has_keyboard_focus() && (!console_ || !console_->has_keyboard_focus())) {
#endif

				editor_->toggle_active_level();

				render_scene(editor_->get_level(), last_draw_position());

				editor_->toggle_active_level();
				lvl_->set_as_current_level();
			} else {
				std::vector<variant> alpha_values;
				if(!history_trails_.empty()) {
					foreach(entity_ptr e, history_trails_) {
						alpha_values.push_back(e->query_value("alpha"));
						e->mutate_value("alpha", variant(32));
						lvl_->add_draw_character(e);
					}
				}
#endif
				render_scene(*lvl_, last_draw_position());
#ifndef NO_EDITOR
				int index = 0;
				if(!history_trails_.empty()) {
					foreach(entity_ptr e, history_trails_) {
						e->mutate_value("alpha", alpha_values[index++]);
					}

					lvl_->set_active_chars();
				}
			}

			if(editor_) {
				editor_->draw_gui();
			}

			if(history_slider_ && paused) {
				history_slider_->draw();
				history_button_->draw();
			}

			if(console_) {
				console_->draw();
			}
#endif
		}

#if defined(USE_BOX2D)
	box2d::world_ptr world = box2d::world::our_world_ptr();
	if(world) {
		if(world->draw_debug_data()) {
			world->current_ptr()->DrawDebugData();
		}
	}
#endif

		performance_data perf(current_fps_, current_cycles_, current_delay_, current_draw_, current_process_, current_flip_, cycle, current_events_, profiling_summary_);

#if TARGET_IPHONE_SIMULATOR || TARGET_OS_HARMATTAN || TARGET_OS_IPHONE
		if( ! is_achievement_displayed() ){
			settings_dialog.draw(in_speech_dialog());
		}
#endif
		
		if(!is_skipping_game() && preferences::show_fps()) {
			draw_fps(*lvl_, perf);
		}

		const int draw_time = SDL_GetTicks() - start_draw;
		next_draw_ += draw_time;
		current_perf.draw = draw_time;

		const int start_flip = SDL_GetTicks();
		if(!is_skipping_game()) {
			graphics::swap_buffers();
		}

		const int flip_time = SDL_GetTicks() - start_flip;
		next_flip_ += flip_time;
		current_perf.flip = flip_time;
		++next_fps_;
		nskip_draw_ = 0;
	} else {
		++nskip_draw_;
	}

	++next_cycles_;
	current_perf.cycle = next_cycles_;

	static int prev_events_per_second = 0;
	current_perf.nevents = custom_object::events_handled_per_second - prev_events_per_second;
	prev_events_per_second = custom_object::events_handled_per_second;

	const time_t this_second = time(NULL);
	if(this_second != current_second_) {
		current_second_ = this_second;
		current_fps_ = next_fps_;
		current_cycles_ = next_cycles_;
		current_delay_ = next_delay_;
		current_draw_ = next_draw_;
		current_flip_ = next_flip_;
		current_process_ = next_process_;
		current_events_ = custom_object::events_handled_per_second;
		next_fps_ = 0;
		next_cycles_ = 0;
		next_delay_ = 0;
		next_draw_ = 0;
		next_process_ = 0;
		next_flip_ = 0;
		prev_events_per_second = custom_object::events_handled_per_second = 0;

		profiling_summary_ = formula_profiler::get_profile_summary();
	}

	formula_profiler::pump();

	const int raw_wait_time = desired_end_time - SDL_GetTicks();
	const int wait_time = std::max<int>(1, desired_end_time - SDL_GetTicks());
	next_delay_ += wait_time;
	current_perf.delay = wait_time;
	if (wait_time != 1 && !is_skipping_game()) {
		SDL_Delay(wait_time);
	}

	performance_data::set_current(current_perf);
	
	if(is_skipping_game()) {
		const int adjust_time = desired_end_time - SDL_GetTicks();
		if(adjust_time > 0) {
			pause_time_ -= adjust_time;
		}
	}

	if (!paused && pause_stack == 0) ++cycle;

	
#if TARGET_IPHONE_SIMULATOR || TARGET_OS_IPHONE
	if (quit_)
	{
		write_autosave();
		preferences::save_preferences();
	}
#endif
	
	return !quit_;
}

void level_runner::toggle_pause()
{
	paused = !paused;
#ifndef NO_EDITOR
	init_history_slider();
#endif
	show_pause_title();
	if(!paused) {
		controls::read_until(lvl_->cycle());
	}
}

void level_runner::reverse_cycle()
{
	const int begin_time = SDL_GetTicks();
	lvl_->reverse_one_cycle();
	lvl_->set_active_chars();
	lvl_->process_draw();

	//remove the control history
	controls::unread_local_controls();

	SDL_Event event;
	while(input::sdl_poll_event(&event)) {
	}

	const bool should_draw = update_camera_position(*lvl_, last_draw_position(), NULL, !is_skipping_game());
	render_scene(*lvl_, last_draw_position());
	graphics::swap_buffers();

	const int wait_time = begin_time + 20 - SDL_GetTicks();
	if(wait_time > 0) {
		SDL_Delay(wait_time);
	}
}

namespace {
//variable to mark if we are already pausing. If so, don't pause again
//based on a new pause scope.
bool pause_scope_active = false;
}

pause_scope::pause_scope() : ticks_(SDL_GetTicks()), active_(!pause_scope_active)
{
	pause_scope_active = true;
}

pause_scope::~pause_scope()
{
	if(active_) {
		const int t = SDL_GetTicks() - ticks_;
		global_pause_time += t;
		pause_scope_active = false;
	}
}

void level_runner::handle_pause_game_result(PAUSE_GAME_RESULT result)
{
	if(result == PAUSE_GAME_QUIT) {
		//record a quit event in stats
		if(lvl_->player()) {
			lvl_->player()->get_entity().record_stats_movement();
			stats::entry("quit").add_player_pos();
		}
		
		done = true;
		quit_ = true;
	} else if(result == PAUSE_GAME_GO_TO_TITLESCREEN) {
		done = true;
		original_level_cfg_ = "titlescreen.cfg";
	} else if(result == PAUSE_GAME_GO_TO_LOBBY) {
		done = true;
		lvl_->launch_new_module("lobby");
	}
}

#ifndef NO_EDITOR
void level_runner::init_history_slider()
{
	if(paused && editor_) {
		history_slider_.reset(new gui::slider(110, boost::bind(&level_runner::on_history_change, this, _1)));
		history_slider_->set_loc(370, 4);
		history_slider_->set_position(1.0);
		history_button_.reset(new gui::button("Trails", boost::bind(&level_runner::toggle_history_trails, this)));
		history_button_->set_loc(history_slider_->x() + history_slider_->width(), history_slider_->y());
	} else {
		history_slider_.reset();
		history_button_.reset();
		history_trails_.clear();
	}
}

void level_runner::on_history_change(double value)
{
	const int first_frame = lvl_->earliest_backup_cycle();
	const int last_frame = controls::local_controls_end();
	int target_frame = first_frame + (last_frame + 1 - first_frame)*value;
	if(target_frame > last_frame) {
		target_frame = last_frame;
	}

	std::cerr << "TARGET FRAME: " << target_frame << " IN [" << first_frame << ", " << last_frame << "]\n";

	if(target_frame < lvl_->cycle()) {
		lvl_->reverse_to_cycle(target_frame);
	} else if(target_frame > lvl_->cycle()) {
		std::cerr << "STEPPING FORWARD FROM " << lvl_->cycle() << " TO " << target_frame << " /" << controls::local_controls_end() << "\n";

		const controls::control_backup_scope ctrl_scope;
		
		while(lvl_->cycle() < target_frame) {
			lvl_->process();
			lvl_->process_draw();
			lvl_->backup();
		}
	}

	lvl_->set_active_chars();
}

void level_runner::toggle_history_trails()
{
	if(history_trails_.empty() && lvl_->player()) {
		update_history_trails();
	} else {
		history_trails_.clear();
		history_trails_label_.clear();
	}
}

void level_runner::update_history_trails()
{
	entity_ptr e;
	if(history_trails_label_.empty() == false && lvl_->get_entity_by_label(history_trails_label_)) {
		e = lvl_->get_entity_by_label(history_trails_label_);
	} else if(lvl_->editor_selection().empty() == false) {
		e = lvl_->editor_selection().front();
	} else if(lvl_->player()) {
		e = entity_ptr(&lvl_->player()->get_entity());
	}

	if(e) {
		const int first_frame = lvl_->earliest_backup_cycle();
		const int last_frame = controls::local_controls_end();

		const int ncycles = (last_frame - first_frame) + 1;
		history_trails_ = lvl_->predict_future(e, ncycles);
		history_trails_state_id_ = editor_->level_state_id();
		object_reloads_state_id_ = custom_object_type::num_object_reloads();
		tile_rebuild_state_id_ = level::tile_rebuild_state_id();

		history_trails_label_ = e->label();
	}
}

void level_runner::replay_level_from_start()
{
	boost::scoped_ptr<controls::control_backup_scope> backup_ctrl_ptr(new controls::control_backup_scope);
	level* new_level = load_level(lvl_->id());
	if(editor_) {
		new_level->set_editor();
	}

	new_level->set_as_current_level();

	if(!new_level->music().empty()) {
		sound::play_music(new_level->music());
	}

	lvl_.reset(new_level);

	lvl_->editor_clear_selection();
	editor_ = editor::get_editor(lvl_->id().c_str());
	editor_->set_playing_level(lvl_);
	editor_->setup_for_editing();
	lvl_->set_as_current_level();
	lvl_->set_editor();
	init_history_slider();

	backup_ctrl_ptr.reset();

	const int last_frame = controls::local_controls_end();

	if(last_frame > lvl_->cycle()) {
		const controls::control_backup_scope ctrl_scope;
		
		while(lvl_->cycle() < last_frame) {
			lvl_->process();
			lvl_->process_draw();
			lvl_->backup();
		}
	}

	lvl_->set_active_chars();
}

#endif<|MERGE_RESOLUTION|>--- conflicted
+++ resolved
@@ -1197,13 +1197,7 @@
 #endif
 	if(message_dialog::get() == NULL) {
 		SDL_Event event;
-<<<<<<< HEAD
 		while(input::sdl_poll_event(&event)) {
-			//std::cerr << "Got event (level_runner 672): " << (int) event.type << ".\n";
-=======
-		while(SDL_PollEvent(&event)) {
-			
->>>>>>> c0bcb1b0
 #if TARGET_IPHONE_SIMULATOR || TARGET_OS_HARMATTAN || TARGET_OS_IPHONE
 			should_pause = settings_dialog.handle_event(event);
 #endif
