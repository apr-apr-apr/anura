--- conflicted
+++ resolved
@@ -129,19 +129,13 @@
 	obj.set_position(glm::vec3(float(value[0].as_decimal().as_float()),
 		float(value[1].as_decimal().as_float()),
 		float(value[2].as_decimal().as_float())));
-<<<<<<< HEAD
-	obj.compute_view();	
+	if(obj.mode_ == MODE_MANUAL) {
+		obj.view_ = glm::lookAt(obj.position_, obj.target_, obj.up_);
+	} else {
+		obj.compute_view();
+	}
 DEFINE_FIELD(speed, "decimal")
 	return variant(obj.speed());
-=======
-	if(mode_ == MODE_MANUAL) {
-		view_ = glm::lookAt(position_, target_, up_);
-	} else {
-		compute_view();
-	}
-DEFINE_FIELD(1, speed, "decimal")
-	value = variant(speed());
->>>>>>> 7cf23ac1
 DEFINE_SET_FIELD
 	obj.set_speed(value.as_decimal().as_float());
 DEFINE_FIELD(right, "[decimal,decimal,decimal]")
