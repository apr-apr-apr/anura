--- conflicted
+++ resolved
@@ -3984,55 +3984,26 @@
 		obj.lock_screen_.reset();
 	}
 
-<<<<<<< HEAD
-DEFINE_FIELD(isomap, "object|map|null")
 #if defined(USE_ISOMAP)
+DEFINE_FIELD(isomap, "builtin isomap|map|null")
 	if(obj.isomap_) {
 		return variant(obj.isomap_.get());
-=======
-#if defined(USE_ISOMAP)
-DEFINE_FIELD(34, isomap, "builtin isomap|map|null")
-	if(isomap_) {
-		value = variant(isomap_.get());
->>>>>>> 7cf23ac1
 	} else {
 		return variant();
 	}
-<<<<<<< HEAD
-#else
-	return variant();
-#endif
-=======
->>>>>>> 7cf23ac1
 DEFINE_SET_FIELD
 	if(value.is_null()) {
 		obj.isomap_.reset(); 
 	} else {
 		obj.isomap_.reset(new isometric::isomap(value));
 	}
-
-<<<<<<< HEAD
-DEFINE_FIELD(camera, "object|map|null")
-#if defined(USE_ISOMAP)
-	if(obj.camera_) {
-		return variant(obj.camera_.get());
-	} else {
-		return variant();
-	}
-#else
-	return variant();
-#endif
-=======
-DEFINE_FIELD(35, camera, "builtin camera_callable")
-	value = variant(camera_.get());
->>>>>>> 7cf23ac1
+#endif
+
+DEFINE_FIELD(camera, "builtin camera_callable")
+	return variant(obj.camera_.get());
 DEFINE_SET_FIELD
 	if(value.is_null()) {
-<<<<<<< HEAD
-		obj.camera_.reset(); 
-=======
-		camera_.reset(new camera_callable()); 
->>>>>>> 7cf23ac1
+		obj.camera_.reset(new camera_callable()); 
 	} else {
 		obj.camera_.reset(new camera_callable(value));
 	}
