{
	shaders: {
		vertex: {
			test_v: "
			uniform float u_time;
			attribute vec4 a_position;
			attribute vec2 a_texcoord;
			varying vec2 v_texcoord;
			void main() {
				v_texcoord = a_texcoord;
				gl_Position = a_position;
				gl_Position[0] = gl_Position[0];
			}",

			simple_v: "
			uniform mat4 mvp_matrix;
			attribute vec4 a_position;
			void main() {
				gl_Position = mvp_matrix * a_position;
			}
			",
			
			iso_shader_v: "
				uniform mat4 mvp_matrix;
				attribute vec3 a_position;
				attribute vec2 a_tex_coord;
				varying vec2 tex_coord;

				void main()
				{
					gl_Position = mvp_matrix * vec4(a_position, 1.0);
					tex_coord = a_tex_coord;
				}
			",
		},

		fragment: {
			test_f: "
				uniform sampler2D u_tex_map;
				uniform float u_time;
				varying vec2 v_texcoord;
				void main() {
					vec2 v = v_texcoord;
					v[1] = v[1]+sin(v[0]*20.0 + u_time)*0.1;
					vec4 col = texture2D(u_tex_map, v);
					gl_FragColor = col;
				}",	
			
			simple_f: "
				void main() {
					gl_FragColor = vec4(0.0, 0.0, 0.0, 0.25);
				}
			",
			
			iso_shader_f: "
				varying vec2 tex_coord;
				uniform sampler2D u_tex0;

				void main()
				{
					gl_FragColor = texture2D(u_tex0, tex_coord);
				}
			",
		},
	},

	programs: [{
		name: "test",
		vertex: "test_v",
		fragment: "test_f",
		attributes: {
			vertex: "a_position",
			texcoord: "a_texcoord",
		},
	}, {
		name: "mycircle",
		vertex: "simple_v",
		fragment: "simple_f",
		attributes: {
			vertex: "a_position"
		},
		uniforms: {
			mvp_matrix: "mvp_matrix",
		}
	}, {
		name: "iso_shader",
		vertex: "iso_shader_v",
		fragment: "iso_shader_f",		
		attributes: {
			vertex: "a_position"
		},
		uniforms: {
			mvp_matrix: "mvp_matrix",
		}
	}],

	instances: [{
		name: "water_distort",
		new: true,
		vertex: "
		uniform mat4 u_anura_mvp_matrix;
		uniform float u_anura_cycle;
		uniform vec4 u_anura_sprite_area;
		uniform vec4 u_anura_draw_area;
		attribute vec4 a_anura_vertex;
		attribute vec2 a_anura_texcoord;
		varying vec2 v_texcoord;
		varying vec4 v_vertex;
		void main()
		{
			v_vertex = a_anura_vertex;
			gl_Position = u_anura_mvp_matrix * a_anura_vertex;
			v_texcoord = a_anura_texcoord;
		}
		",
		fragment: "
		uniform sampler2D u_anura_tex_map;
		uniform float u_intensity;
		uniform vec4 u_water_area[2];
		uniform float u_anura_cycle;
		uniform vec4 u_anura_draw_area;
		uniform vec4 u_anura_sprite_area;
		varying vec2 v_texcoord;
		varying vec4 v_vertex;
		void main()
		{
			vec2 texcoord = v_texcoord;
			for(int n = 0; n != 2; ++n) {
				if(u_water_area[n][0] >= u_water_area[n][2]) {
					break;
				}

				float left = max(u_anura_draw_area[0], u_water_area[n][0]);
				float top = max(u_anura_draw_area[1], u_water_area[n][1]);
				float right = min(u_anura_draw_area[2], u_water_area[n][2]);
				float bottom = min(u_anura_draw_area[3], u_water_area[n][3]);
				if(v_vertex[0] > left &&
				   v_vertex[1] > top &&
				   v_vertex[0] < right &&
				   v_vertex[1] < bottom) {
		
					float falloff_ratio = min(min(v_vertex[0] - left, right - v_vertex[0])/40.0, 1.0);
					
					texcoord[0] = texcoord[0] + falloff_ratio*sin((u_anura_draw_area[0] + v_vertex[0])*0.02 + u_anura_cycle/20.0)/300.0;
				}
			}
			gl_FragColor = texture2D(u_anura_tex_map, texcoord);
		}
		",

		draw: "[if(water_rects, set(uniform_commands.u_water_area, fold(water_rects[:2], a+b)),
							   set(uniform_commands.u_water_area, [0,0,0,0])),
							   ]

		  where water_rects = (
		
		[ [water.vars.zone_x1 - pos[0], water.vars.zone_y1 - pos[1], water.vars.zone_x2 - pos[0], water.vars.zone_y2 - pos[1]]
		  | water <- level.chars,
			water.type = 'water_controller',
			rects_intersect([water.vars.zone_x1, water.vars.zone_y1, water.vars.zone_x2, water.vars.zone_y2], camera_rect)
		] where camera_rect = [pos[0], pos[1], pos[0]+pos[2], pos[1]+pos[3]]
		  where pos = level.camera_position
		)
		"
	},
	
	{
		name: "iso_line",
		new: true,
		vertex: "
			uniform mat4 mvp_matrix;
			attribute vec3 a_position;
			void main()
			{
				gl_Position = mvp_matrix * vec4(a_position, 1.0);
			}
		",
		fragment: "
			uniform vec4 u_color;
			void main()
			{
				gl_FragColor = u_color;
			}
		",
		attributes: {
			vertex: "a_position"
		},
		uniforms: {
			color: "u_color",
			mvp_matrix: "mvp_matrix",
		}
<<<<<<< HEAD
	},
	
	{
		name: "iso_color_line",
		new: true,
		vertex: "
			uniform mat4 mvp_matrix;
			attribute vec3 a_position;
			attribute vec4 a_color;
			varying vec4 v_color;
			void main()
			{
				gl_Position = mvp_matrix * vec4(a_position, 1.0);
				v_color = a_color;
			}
		",
		fragment: "
			varying vec4 v_color;
			void main()
			{
				gl_FragColor = v_color;
			}
		",
		attributes: {
			vertex: "a_position",
			color: "a_color",
		},
		uniforms: {
			mvp_matrix: "mvp_matrix",
		}
	},
	
	],
=======
	}, {
		name: "iso_diffuse",
		new: true,
		vertex: "
			attribute vec3 VertexPosition;
			uniform vec3 VertexNormal;	// assumes all vertices done with this shader have the same normal

			varying vec3 LightIntensity;
			uniform vec4 LightPosition;
			uniform vec3 Kd;  // Diffuse reflectivity
			uniform vec4 u_color;  // light source intensity (Ld)


			uniform mat4 ModelViewMatrix;
			uniform mat3 NormalMatrix;
			uniform mat4 ProjectionMatrix;
			uniform mat4 mvp_matrix;

			void main()
			{
				vec3 tnorm = normalize(NormalMatrix * VertexNormal);
				vec4 eyecoords = ModelViewMatrix * vec4(VertexPosition, 1.0);
				vec3 s = normalize(vec3(LightPosition - eyecoords));
				
				LightIntensity = vec3(u_color.r, u_color.g, u_color.b) * Kd * max(dot(s, tnorm), 0.0);
				gl_Position = mvp_matrix * vec4(VertexPosition, 1.0);
			}
		",
		fragment: "		
			varying vec3 LightIntensity;
			void main(void)
			{
				gl_FragColor = vec4(LightIntensity, 1.0);
			}
		",
		attributes: {
			vertex: "VertexPosition"
		},
		uniforms: {
			color: "u_color",
			mvp_matrix: "mvp_matrix",
		}
	}],
>>>>>>> 3d7d8520

}<|MERGE_RESOLUTION|>--- conflicted
+++ resolved
@@ -189,7 +189,6 @@
 			color: "u_color",
 			mvp_matrix: "mvp_matrix",
 		}
-<<<<<<< HEAD
 	},
 	
 	{
@@ -220,10 +219,6 @@
 		uniforms: {
 			mvp_matrix: "mvp_matrix",
 		}
-	},
-	
-	],
-=======
 	}, {
 		name: "iso_diffuse",
 		new: true,
@@ -267,6 +262,5 @@
 			mvp_matrix: "mvp_matrix",
 		}
 	}],
->>>>>>> 3d7d8520
 
 }